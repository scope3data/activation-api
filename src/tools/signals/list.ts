--- conflicted
+++ resolved
@@ -6,16 +6,8 @@
   MCPToolExecuteContext,
 } from "../../types/mcp.js";
 
-<<<<<<< HEAD
 import { CustomSignalsClient } from "../../services/custom-signals-client.js";
-import {
-  createAuthErrorResponse,
-  createErrorResponse,
-  createMCPResponse,
-} from "../../utils/error-handling.js";
-
-=======
->>>>>>> 7ebb5c15
+
 export const listCustomSignalsTool = (client: Scope3ApiClient) => ({
   annotations: {
     category: "Signals",
