import type { FastMCP } from "fastmcp";

import type { Scope3ApiClient } from "../client/scope3-client.js";

import { getAmpAgentsTool } from "./agents/get-amp-agents.js";
// New Creative Management Tools (MCP Orchestration)
import { assetsAddTool } from "./assets/add.js";
import { checkAuthTool } from "./auth/check-auth.js";
// Brand Agent audience tools
import { createSyntheticAudienceTool } from "./brand-agents/audiences/create-audience.js";
import { listSyntheticAudiencesTool } from "./brand-agents/audiences/list-audiences.js";
// Brand Agent campaign tools
import { createBrandAgentCampaignTool } from "./brand-agents/campaigns/create-campaign.js";
import { listBrandAgentCampaignsTool } from "./brand-agents/campaigns/list-campaigns.js";
import { updateBrandAgentCampaignTool } from "./brand-agents/campaigns/update-campaign.js";
// Brand Agent core tools
import { createBrandAgentTool } from "./brand-agents/core/create-brand-agent.js";
import { deleteBrandAgentTool } from "./brand-agents/core/delete-brand-agent.js";
import { getBrandAgentTool } from "./brand-agents/core/get-brand-agent.js";
import { listBrandAgentsTool } from "./brand-agents/core/list-brand-agents.js";
import { updateBrandAgentTool } from "./brand-agents/core/update-brand-agent.js";
// Brand Agent creative tools
import { createBrandAgentCreativeTool } from "./brand-agents/creatives/create-creative.js";
import { listBrandAgentCreativesTool } from "./brand-agents/creatives/list-creatives.js";
import { updateBrandAgentCreativeTool } from "./brand-agents/creatives/update-creative.js";
// Brand Agent inventory tools
import { adjustInventoryAllocationTool } from "./brand-agents/inventory/adjust-inventory-allocation.js";
import { analyzeInventoryPerformanceTool } from "./brand-agents/inventory/analyze-inventory-performance.js";
import { createInventoryOptionTool } from "./brand-agents/inventory/create-inventory-option.js";
import { discoverPublisherProductsTool } from "./brand-agents/inventory/discover-publisher-products.js";
import { listInventoryOptionsTool } from "./brand-agents/inventory/list-inventory-options.js";
// Brand Agent measurement tools
import { addMeasurementSourceTool } from "./brand-agents/measurement/add-measurement-source.js";
import { listMeasurementSourcesTool } from "./brand-agents/measurement/list-measurement-sources.js";
// Brand Agent standards tools
import { createBrandAgentStandardsTool } from "./brand-agents/standards/create-brand-agent-standards.js";
import { deleteBrandAgentStandardsTool } from "./brand-agents/standards/delete-brand-agent-standards.js";
import { listBrandAgentStandardsTool } from "./brand-agents/standards/list-brand-agent-standards.js";
import { updateBrandAgentStandardsTool } from "./brand-agents/standards/update-brand-agent-standards.js";
// Brand Agent synthetic audience tools
import { createBrandAgentSyntheticAudienceTool } from "./brand-agents/synthetic-audiences/create-brand-agent-synthetic-audience.js";
import { deleteBrandAgentSyntheticAudienceTool } from "./brand-agents/synthetic-audiences/delete-brand-agent-synthetic-audience.js";
import { listBrandAgentSyntheticAudiencesTool } from "./brand-agents/synthetic-audiences/list-brand-agent-synthetic-audiences.js";
import { updateBrandAgentSyntheticAudienceTool } from "./brand-agents/synthetic-audiences/update-brand-agent-synthetic-audience.js";
// Campaign creative tools
import { campaignAttachCreativeTool } from "./campaigns/attach-creative.js";
import { createCampaignTool } from "./campaigns/create-campaign.js";
import { campaignListCreativesTool } from "./campaigns/list-creatives.js";
import { updateCampaignTool } from "./campaigns/update-campaign.js";
import { creativeApprovalStatusTool } from "./creatives/approval-status.js";
import {
  creativeAssignTool,
  creativeUnassignTool,
} from "./creatives/assign.js";
import { creativeCreateTool } from "./creatives/create.js";
import { creativeListTool } from "./creatives/list.js";
import { creativeReviseTool } from "./creatives/revise.js";
import { creativeSyncPublishersTool } from "./creatives/sync-publishers.js";
import { creativeUpdateTool } from "./creatives/update.js";
import { listCreativeFormatsTool } from "./formats/list.js";
// PMP tools
import { createBrandAgentPMPTool } from "./pmps/create-pmp.js";
import { getDSPSeatsTool } from "./pmps/get-dsp-seats.js";
import { listBrandAgentPMPsTool } from "./pmps/list-pmps.js";
import { updateBrandAgentPMPTool } from "./pmps/update-pmp.js";
// Reporting tools
import { analyzeTacticsTool } from "./reporting/analyze-tactics.js";
import { exportCampaignDataTool } from "./reporting/export-campaign-data.js";
import { getCampaignSummaryTool } from "./reporting/get-campaign-summary.js";
import { registerWebhookTool } from "./reporting/register-webhook.js";

export const registerTools = (server: FastMCP, client: Scope3ApiClient) => {
  // Authentication and existing agent tools
  server.addTool(checkAuthTool(client));
  server.addTool(getAmpAgentsTool(client));

  // Original campaign tools (kept for backward compatibility)
  server.addTool(createCampaignTool(client));
  server.addTool(updateCampaignTool(client));

  // Brand Agent core tools
  server.addTool(createBrandAgentTool(client));
  server.addTool(updateBrandAgentTool(client));
  server.addTool(deleteBrandAgentTool(client));
  server.addTool(getBrandAgentTool(client));
  server.addTool(listBrandAgentsTool(client));

  // Brand Agent campaign tools
  server.addTool(createBrandAgentCampaignTool(client));
  server.addTool(updateBrandAgentCampaignTool(client));
  server.addTool(listBrandAgentCampaignsTool(client));

  // Brand Agent creative tools
  server.addTool(createBrandAgentCreativeTool(client));
  server.addTool(updateBrandAgentCreativeTool(client));
  server.addTool(listBrandAgentCreativesTool(client));

  // Brand Agent inventory tools
  server.addTool(discoverPublisherProductsTool(client));
  server.addTool(createInventoryOptionTool(client));
  server.addTool(listInventoryOptionsTool(client));
  server.addTool(adjustInventoryAllocationTool(client));
  server.addTool(analyzeInventoryPerformanceTool(client));

  // Brand Agent standards tools
  server.addTool(listBrandAgentStandardsTool(client));
  server.addTool(createBrandAgentStandardsTool(client));
  server.addTool(updateBrandAgentStandardsTool(client));
  server.addTool(deleteBrandAgentStandardsTool(client));

  // Brand Agent synthetic audience tools
  server.addTool(listBrandAgentSyntheticAudiencesTool(client));
  server.addTool(createBrandAgentSyntheticAudienceTool(client));
  server.addTool(updateBrandAgentSyntheticAudienceTool(client));
  server.addTool(deleteBrandAgentSyntheticAudienceTool(client));

  // Brand Agent audience tools
  server.addTool(createSyntheticAudienceTool(client));
  server.addTool(listSyntheticAudiencesTool(client));

  // Brand Agent measurement tools
  server.addTool(addMeasurementSourceTool(client));
  server.addTool(listMeasurementSourcesTool(client));

  // Reporting tools
  server.addTool(getCampaignSummaryTool(client));
  server.addTool(exportCampaignDataTool(client));
  server.addTool(registerWebhookTool(client));
  server.addTool(analyzeTacticsTool(client));

  // New Creative Management Tools (MCP Orchestration)
  server.addTool(creativeCreateTool(client)); // creative/create
  server.addTool(creativeUpdateTool(client)); // creative/update
  server.addTool(creativeListTool(client)); // creative/list
  server.addTool(creativeAssignTool(client)); // creative/assign
  server.addTool(creativeUnassignTool(client)); // creative/unassign

  // Publisher Approval Workflow
  server.addTool(creativeSyncPublishersTool(client)); // creative/sync_publishers
  server.addTool(creativeApprovalStatusTool(client)); // creative/approval_status
  server.addTool(creativeReviseTool(client)); // creative/revise

  // Asset Management (Reference-Based)
  server.addTool(assetsAddTool(client)); // assets/add

  // Format Discovery
  server.addTool(listCreativeFormatsTool(client)); // list_creative_formats

  // Campaign Creative Tools
  server.addTool(campaignAttachCreativeTool(client)); // campaign/attach_creative
  server.addTool(campaignListCreativesTool(client)); // campaign/list_creatives

  // PMP tools
  server.addTool(getDSPSeatsTool(client)); // get_dsp_seats
  server.addTool(createBrandAgentPMPTool(client)); // create_brand_agent_pmp
  server.addTool(updateBrandAgentPMPTool(client)); // update_brand_agent_pmp
  server.addTool(listBrandAgentPMPsTool(client)); // list_brand_agent_pmps
};

// Export individual tools for testing
export {
  // Brand Agent measurement tools
  addMeasurementSourceTool,
  // Brand Agent inventory tools
  adjustInventoryAllocationTool,
  analyzeInventoryPerformanceTool,
  // Reporting tools
  analyzeTacticsTool,
  // Asset Management
  assetsAddTool,
  // Campaign Creative Tools
  campaignAttachCreativeTool,
  campaignListCreativesTool,
  // Original tools
  checkAuthTool,
  // Brand Agent campaign tools
  createBrandAgentCampaignTool,

  // Brand Agent creative tools
  createBrandAgentCreativeTool,
<<<<<<< HEAD
  createBrandAgentStandardsTool,
  createBrandAgentSyntheticAudienceTool,
=======
  // PMP tools
  createBrandAgentPMPTool,
>>>>>>> 68bbcf26
  // Brand Agent core tools
  createBrandAgentTool,
  createCampaignTool,
  createInventoryOptionTool,
  // Brand Agent audience tools
  createSyntheticAudienceTool,
  creativeApprovalStatusTool,
  creativeAssignTool,
  // New Creative Management Tools
  creativeCreateTool,
  creativeListTool,
  creativeReviseTool,
  // Publisher Approval Workflow
  creativeSyncPublishersTool,
  creativeUnassignTool,
  creativeUpdateTool,
  deleteBrandAgentStandardsTool,
  deleteBrandAgentSyntheticAudienceTool,
  deleteBrandAgentTool,
  discoverPublisherProductsTool,
  exportCampaignDataTool,
  getAmpAgentsTool,
  getBrandAgentTool,
  getCampaignSummaryTool,
  getDSPSeatsTool,
  listBrandAgentCampaignsTool,
  listBrandAgentCreativesTool,
<<<<<<< HEAD
  // Brand Agent standards tools
  listBrandAgentStandardsTool,
=======
  listBrandAgentPMPsTool,
>>>>>>> 68bbcf26
  listBrandAgentsTool,
  // Brand Agent synthetic audience tools
  listBrandAgentSyntheticAudiencesTool,
  // Format Discovery
  listCreativeFormatsTool,
  listInventoryOptionsTool,
  listMeasurementSourcesTool,
  listSyntheticAudiencesTool,
  registerWebhookTool,
  updateBrandAgentCampaignTool,
  updateBrandAgentCreativeTool,
<<<<<<< HEAD
  updateBrandAgentStandardsTool,
  updateBrandAgentSyntheticAudienceTool,
=======
  updateBrandAgentPMPTool,
>>>>>>> 68bbcf26
  updateBrandAgentTool,
  updateCampaignTool,
};<|MERGE_RESOLUTION|>--- conflicted
+++ resolved
@@ -6,9 +6,6 @@
 // New Creative Management Tools (MCP Orchestration)
 import { assetsAddTool } from "./assets/add.js";
 import { checkAuthTool } from "./auth/check-auth.js";
-// Brand Agent audience tools
-import { createSyntheticAudienceTool } from "./brand-agents/audiences/create-audience.js";
-import { listSyntheticAudiencesTool } from "./brand-agents/audiences/list-audiences.js";
 // Brand Agent campaign tools
 import { createBrandAgentCampaignTool } from "./brand-agents/campaigns/create-campaign.js";
 import { listBrandAgentCampaignsTool } from "./brand-agents/campaigns/list-campaigns.js";
@@ -114,10 +111,6 @@
   server.addTool(updateBrandAgentSyntheticAudienceTool(client));
   server.addTool(deleteBrandAgentSyntheticAudienceTool(client));
 
-  // Brand Agent audience tools
-  server.addTool(createSyntheticAudienceTool(client));
-  server.addTool(listSyntheticAudiencesTool(client));
-
   // Brand Agent measurement tools
   server.addTool(addMeasurementSourceTool(client));
   server.addTool(listMeasurementSourcesTool(client));
@@ -178,19 +171,14 @@
 
   // Brand Agent creative tools
   createBrandAgentCreativeTool,
-<<<<<<< HEAD
+  // PMP tools
+  createBrandAgentPMPTool,
   createBrandAgentStandardsTool,
   createBrandAgentSyntheticAudienceTool,
-=======
-  // PMP tools
-  createBrandAgentPMPTool,
->>>>>>> 68bbcf26
   // Brand Agent core tools
   createBrandAgentTool,
   createCampaignTool,
   createInventoryOptionTool,
-  // Brand Agent audience tools
-  createSyntheticAudienceTool,
   creativeApprovalStatusTool,
   creativeAssignTool,
   // New Creative Management Tools
@@ -212,12 +200,9 @@
   getDSPSeatsTool,
   listBrandAgentCampaignsTool,
   listBrandAgentCreativesTool,
-<<<<<<< HEAD
+  listBrandAgentPMPsTool,
   // Brand Agent standards tools
   listBrandAgentStandardsTool,
-=======
-  listBrandAgentPMPsTool,
->>>>>>> 68bbcf26
   listBrandAgentsTool,
   // Brand Agent synthetic audience tools
   listBrandAgentSyntheticAudiencesTool,
@@ -225,16 +210,12 @@
   listCreativeFormatsTool,
   listInventoryOptionsTool,
   listMeasurementSourcesTool,
-  listSyntheticAudiencesTool,
   registerWebhookTool,
   updateBrandAgentCampaignTool,
   updateBrandAgentCreativeTool,
-<<<<<<< HEAD
+  updateBrandAgentPMPTool,
   updateBrandAgentStandardsTool,
   updateBrandAgentSyntheticAudienceTool,
-=======
-  updateBrandAgentPMPTool,
->>>>>>> 68bbcf26
   updateBrandAgentTool,
   updateCampaignTool,
 };