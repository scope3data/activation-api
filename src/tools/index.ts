--- conflicted
+++ resolved
@@ -162,13 +162,7 @@
   // Brand Agent core tools
   createBrandAgentTool,
   createCampaignTool,
-<<<<<<< HEAD
   createTacticTool,
-=======
-  // Custom Signal tools
-  createCustomSignalTool,
-  createInventoryOptionTool,
->>>>>>> 99ea8e21
   creativeApprovalStatusTool,
   creativeAssignTool,
   // New Creative Management Tools
@@ -199,13 +193,7 @@
   listBrandAgentsTool,
   // Format Discovery
   listCreativeFormatsTool,
-<<<<<<< HEAD
   listTacticsTool,
-=======
-  listCustomSignalsTool,
-  listInventoryOptionsTool,
-  listMeasurementSourcesTool,
->>>>>>> 99ea8e21
   provideScoringOutcomesTool,
   registerWebhookTool,
   updateBrandAgentBrandStoryTool,
