import { BigQuery } from "@google-cloud/bigquery";
import { z } from "zod";

import type { Scope3ApiClient } from "../../client/scope3-client.js";
import type { MCPToolExecuteContext } from "../../types/mcp.js";
import type { CreativeSyncStatus } from "../../types/notifications.js";

<<<<<<< HEAD
import { requireSessionAuth } from "../../utils/auth.js";
=======
import { AuthenticationService } from "../../services/auth-service.js";
import { CreativeSyncService } from "../../services/creative-sync-service.js";
>>>>>>> 66931101
import { createMCPResponse } from "../../utils/error-handling.js";

export const creativeGetTool = (client: Scope3ApiClient) => ({
  annotations: {
    category: "Creatives",
    dangerLevel: "low",
    openWorldHint: true,
    readOnlyHint: true,
    title: "Get Creative",
  },

  description:
    "Get comprehensive information about a creative asset including content details, format specifications, asset validation status, campaign assignments, and publisher approval/sync status. All approval information is included in this single tool. Useful for reviewing creative assets before assignment or troubleshooting creative issues. Requires creative ID and authentication.",

  execute: async (
    args: { creativeId: string },
    context: MCPToolExecuteContext,
  ): Promise<string> => {
    // Universal session authentication check
    const { apiKey, customerId: _customerId } = requireSessionAuth(context);

    try {
      const creative = await client.getCreative(apiKey, args.creativeId);

      if (!creative) {
        throw new Error(
          `Creative not found: Creative with ID ${args.creativeId} not found`,
        );
      }

      // Get sync status with sales agents
      const authService = new AuthenticationService(new BigQuery());
      const creativeSyncService = new CreativeSyncService(authService);

      let syncStatus: CreativeSyncStatus[] = [];
      let syncStatusSummary = {
        approved: 0,
        pending: 0,
        rejected: 0,
        synced: 0,
        totalRelevantAgents: 0,
      };

      try {
        syncStatus = await creativeSyncService.getCreativeSyncStatus(
          args.creativeId,
        );
        syncStatusSummary = {
          approved: syncStatus.filter((s) => s.approvalStatus === "approved")
            .length,
          pending: syncStatus.filter(
            (s) => !s.approvalStatus || s.approvalStatus === "pending",
          ).length,
          rejected: syncStatus.filter((s) => s.approvalStatus === "rejected")
            .length,
          synced: syncStatus.filter((s) => s.status === "synced").length,
          totalRelevantAgents: syncStatus.length,
        };
      } catch (syncError) {
        console.warn("Failed to fetch sync status:", syncError);
        // Continue without sync status - not critical for creative display
      }

      let summary = `✅ **Creative Details**\n\n`;
      summary += `**Basic Information:**\n`;
      summary += `• ID: ${creative.creativeId}\n`;
      summary += `• Name: ${creative.creativeName}\n`;
      summary += `• Status: ${creative.status}\n`;
      summary += `• Owner: ${creative.buyerAgentId}\n`;
      summary += `• Assembly Method: ${creative.assemblyMethod}\n`;
      summary += `• Created: ${new Date(creative.createdDate).toLocaleString()}\n`;
      summary += `• Updated: ${new Date(creative.lastModifiedDate).toLocaleString()}\n\n`;

      // Creative content and assets
      summary += `**Creative Content:**\n`;
      summary += `• Asset Count: ${creative.assetIds.length}\n`;
      if (creative.assetIds.length > 0) {
        summary += `• Asset IDs: ${creative.assetIds.join(", ")}\n`;
      }

      if (creative.format) {
        summary += `• Format: ${creative.format.formatId} (${creative.format.type})\n`;
      }

      if (creative.content) {
        if (creative.content.htmlSnippet) {
          summary += `• HTML Snippet: Available\n`;
        }
        if (creative.content.vastTag) {
          summary += `• VAST Tag: Available\n`;
        }
        if (creative.content.snippet) {
          summary += `• Third-party Snippet: ${creative.content.snippetType || "Unknown type"}\n`;
        }
      }
      summary += `\n`;

      // Asset validation status
      if (creative.assetValidation) {
        summary += `**Asset Validation:**\n`;
        summary += `• All Assets Valid: ${creative.assetValidation.allAssetsValid ? "✅" : "❌"}\n`;
        if (creative.assetValidation.invalidAssets?.length) {
          summary += `• Invalid Assets: ${creative.assetValidation.invalidAssets.length}\n`;
          creative.assetValidation.invalidAssets.forEach((invalid) => {
            summary += `  - ${invalid.assetId}: ${invalid.error} (${invalid.errorMessage})\n`;
          });
        }
        if (creative.assetValidation.validatedAt) {
          summary += `• Last Validated: ${new Date(creative.assetValidation.validatedAt).toLocaleString()}\n`;
        }
        summary += `\n`;
      }

      // Campaign assignments
      if (
        creative.campaignAssignments &&
        creative.campaignAssignments.length > 0
      ) {
        summary += `**Campaign Assignments** (${creative.campaignAssignments.length}):\n`;
        creative.campaignAssignments.forEach((assignment, index) => {
          const statusEmoji = assignment.isActive ? "🟢" : "⚪";
          summary += `${index + 1}. ${statusEmoji} **${assignment.campaignName}** (ID: ${assignment.campaignId})\n`;
          summary += `   Assigned: ${new Date(assignment.assignedDate).toLocaleString()}\n`;
          if (assignment.publishersSynced?.length) {
            summary += `   Synced to Publishers: ${assignment.publishersSynced.join(", ")}\n`;
          }
        });
        summary += `\n`;
      } else {
        summary += `**Campaign Assignments:** None\n\n`;
      }

      // Sales agent sync status
      if (syncStatus.length > 0) {
        summary += `**Sales Agent Sync Status** (${syncStatus.length} agents):\n`;

        // Group by status for better display
        const synced = syncStatus.filter((s) => s.status === "synced");
        const failed = syncStatus.filter((s) => s.status === "failed");
        const pending = syncStatus.filter((s) => s.status === "pending");

        if (synced.length > 0) {
          summary += `• ✅ **Synced** (${synced.length}):\n`;
          synced.forEach((agent) => {
            const approvalEmoji =
              agent.approvalStatus === "approved"
                ? "✅"
                : agent.approvalStatus === "rejected"
                  ? "❌"
                  : "⏳";
            summary += `  - ${agent.salesAgentName}: ${approvalEmoji} ${agent.approvalStatus || "Pending approval"}\n`;
            if (agent.approvalStatus === "rejected" && agent.rejectionReason) {
              summary += `    Reason: ${agent.rejectionReason}\n`;
            }
          });
        }

        if (pending.length > 0) {
          summary += `• ⏳ **Sync in Progress** (${pending.length}):\n`;
          pending.forEach((agent) => {
            summary += `  - ${agent.salesAgentName}: Syncing...\n`;
          });
        }

        if (failed.length > 0) {
          summary += `• ❌ **Sync Failed** (${failed.length}):\n`;
          failed.forEach((agent) => {
            summary += `  - ${agent.salesAgentName}: ${agent.rejectionReason || "Sync failed"}\n`;
          });
        }

        // Quick summary
        summary += `\n**Sync Summary:**\n`;
        summary += `• Total Sales Agents: ${syncStatusSummary.totalRelevantAgents}\n`;
        summary += `• ✅ Approved: ${syncStatusSummary.approved}\n`;
        summary += `• ⏳ Pending: ${syncStatusSummary.pending}\n`;
        summary += `• ❌ Issues: ${syncStatusSummary.rejected + failed.length}\n\n`;
      } else {
        summary += `**Sales Agent Sync Status:** No sync attempts yet\n`;
        summary += `• Use \`creative/sync_sales_agents\` to sync to compatible sales agents\n\n`;
      }

      // Management options
      summary += `🎯 **Creative Management:**\n`;
      summary += `• Update content: Use creative/update with this creative ID\n`;
      summary += `• Assign to campaigns: Use creative/assign tool\n`;
      summary += `• Approval status: Already shown above in Asset Validation and Publisher Sync sections\n`;
      summary += `• Sync to sales agents: Use creative/sync_sales_agents\n`;
      summary += `• Revise creative: Use creative/revise for modifications`;

      return createMCPResponse({
        data: {
          assignments: {
            activeCampaigns:
              creative.campaignAssignments?.filter((a) => a.isActive) || [],
            campaigns: creative.campaignAssignments || [],
            publishersSyncedTo: [
              ...new Set(
                creative.campaignAssignments?.flatMap(
                  (a) => a.publishersSynced || [],
                ) || [],
              ),
            ],
          },
          content: {
            assemblyMethod: creative.assemblyMethod,
            assetIds: creative.assetIds,
            content: creative.content,
            format: creative.format,
          },
          creative,
          metadata: {
            activeCampaignAssignments:
              creative.campaignAssignments?.filter((a) => a.isActive).length ||
              0,
            allAssetsValid: creative.assetValidation?.allAssetsValid || false,
            assetCount: creative.assetIds.length,
            campaignAssignmentCount: creative.campaignAssignments?.length || 0,
            creativeId: args.creativeId,
            hasAssets: creative.assetIds.length > 0,
            hasCampaignAssignments:
              (creative.campaignAssignments?.length || 0) > 0,
            hasSyncStatus: syncStatus.length > 0,
            hasValidation: !!creative.assetValidation,
            invalidAssetCount:
              creative.assetValidation?.invalidAssets?.length || 0,
            salesAgentsApproved: syncStatusSummary.approved,
            salesAgentsPending: syncStatusSummary.pending,
            salesAgentsRejected: syncStatusSummary.rejected,
            // Add sync status metadata
            salesAgentsSynced: syncStatusSummary.synced,
          },
          // Add sync status data
          syncStatus: {
            salesAgentSyncStatus: syncStatus,
            syncStatusSummary: syncStatusSummary,
          },
          validation: creative.assetValidation,
        },
        message: summary,
        success: true,
      });
    } catch (error) {
      throw new Error(
        `Failed to get creative details: ${error instanceof Error ? error.message : String(error)}`,
      );
    }
  },

  name: "creative_get",
  parameters: z.object({
    creativeId: z.string().describe("ID of the creative to retrieve"),
  }),
});<|MERGE_RESOLUTION|>--- conflicted
+++ resolved
@@ -5,12 +5,9 @@
 import type { MCPToolExecuteContext } from "../../types/mcp.js";
 import type { CreativeSyncStatus } from "../../types/notifications.js";
 
-<<<<<<< HEAD
 import { requireSessionAuth } from "../../utils/auth.js";
-=======
 import { AuthenticationService } from "../../services/auth-service.js";
 import { CreativeSyncService } from "../../services/creative-sync-service.js";
->>>>>>> 66931101
 import { createMCPResponse } from "../../utils/error-handling.js";
 
 export const creativeGetTool = (client: Scope3ApiClient) => ({
