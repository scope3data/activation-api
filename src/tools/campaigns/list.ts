--- conflicted
+++ resolved
@@ -4,13 +4,10 @@
 import type { Scope3ApiClient } from "../../client/scope3-client.js";
 import type { MCPToolExecuteContext } from "../../types/mcp.js";
 
-<<<<<<< HEAD
 import { requireSessionAuth } from "../../utils/auth.js";
-=======
 import { AuthenticationService } from "../../services/auth-service.js";
 import { CreativeSyncService } from "../../services/creative-sync-service.js";
 import { NotificationService } from "../../services/notification-service.js";
->>>>>>> 66931101
 import { createMCPResponse } from "../../utils/error-handling.js";
 
 export const listCampaignsTool = (client: Scope3ApiClient) => ({
@@ -60,7 +57,7 @@
       const notificationService = new NotificationService(authService);
 
       // Get customer info from auth service
-      const customerId = await authService.getCustomerIdFromToken(apiKey);
+      const customerId = await authService.getCustomerIdFromToken(_apiKey);
       if (!customerId) {
         throw new Error("Unable to determine customer ID from API key");
       }
