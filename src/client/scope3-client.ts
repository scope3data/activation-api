import type {
  BrandAgent,
  BrandAgentCampaign,
  BrandAgentCampaignInput,
  BrandAgentCampaignsData,
  BrandAgentCampaignUpdateInput,
  BrandAgentCreative,
  BrandAgentCreativeInput,
  BrandAgentCreativesData,
  BrandAgentCreativeUpdateInput,
  BrandAgentInput,
  BrandAgentsData,
  BrandAgentUpdateInput,
  BrandAgentWhereInput,
  BrandStandardsAgent,
  BrandStandardsAgentInput,
  BrandStandardsAgentsData,
  BrandStoryAgent,
  BrandStoryAgentInput,
  BrandStoryAgentsData,
  MeasurementSource,
  MeasurementSourceInput,
  MeasurementSourcesData,
  SyntheticAudience,
  SyntheticAudienceInput,
  SyntheticAudiencesData,
} from "../types/brand-agent.js";
import type {
  AddAssetInput,
  AssignmentResult,
  BulkAssetImportResponse,
  CreateCreativeInput,
  Creative,
  CreativeFilter,
  CreativeFormatsResponse,
  CreativeListResponse,
  CreativeRevisionInput,
  PaginationInput,
  PublisherSyncResult,
  UpdateCreativeInput,
} from "../types/creative.js";
import type { CampaignEvent, CampaignEventInput } from "../types/events.js";
import type {
  InventoryOption,
  InventoryOptionInput,
  InventoryOptionsData,
  InventoryOptionUpdateInput,
  InventoryPerformance,
  OptimizationGoal,
  OptimizationRecommendations,
  ProductDiscoveryQuery,
  PublisherMediaProduct,
} from "../types/inventory-options.js";
import type {
  BrandAgentPMPInput,
  DSPSeat,
  PMP,
  PMPUpdateInput,
} from "../types/pmp.js";
import type {
  Agent,
  AgentsData,
  AgentWhereInput,
  BitmapTargetingProfile,
  CreateBitmapTargetingProfileData,
  CreateBitmapTargetingProfileInput,
  CreateStrategyData,
  CreateStrategyInput,
  GenerateUpdatedStrategyPromptData,
  GenerateUpdatedStrategyPromptInput,
  GetAPIAccessKeysData,
  GraphQLResponse,
  ParsedStrategyDetails,
  ParseStrategyPromptData,
  ParseStrategyPromptInput,
  Strategy,
  TargetingDimension,
  UpdateStrategyInput,
} from "../types/scope3.js";
import type {
  WebhookSubscription,
  WebhookSubscriptionInput,
} from "../types/webhooks.js";

import { GET_AGENTS_QUERY } from "./queries/agents.js";
import { GET_API_ACCESS_KEYS_QUERY } from "./queries/auth.js";
import {
  ADD_MEASUREMENT_SOURCE_MUTATION,
  CREATE_BRAND_AGENT_CAMPAIGN_MUTATION,
  CREATE_BRAND_AGENT_CREATIVE_MUTATION,
  CREATE_BRAND_AGENT_MUTATION,
  CREATE_BRAND_AGENT_STANDARDS_MUTATION,
  CREATE_BRAND_AGENT_SYNTHETIC_AUDIENCE_MUTATION,
  CREATE_SYNTHETIC_AUDIENCE_MUTATION,
  DELETE_BRAND_AGENT_MUTATION,
  DELETE_BRAND_AGENT_STANDARDS_MUTATION,
  DELETE_BRAND_AGENT_SYNTHETIC_AUDIENCE_MUTATION,
  GET_BRAND_AGENT_QUERY,
  LIST_BRAND_AGENT_CAMPAIGNS_QUERY,
  LIST_BRAND_AGENT_CREATIVES_QUERY,
  LIST_BRAND_AGENT_STANDARDS_QUERY,
  LIST_BRAND_AGENT_SYNTHETIC_AUDIENCES_QUERY,
  LIST_BRAND_AGENTS_QUERY,
  LIST_MEASUREMENT_SOURCES_QUERY,
  LIST_SYNTHETIC_AUDIENCES_QUERY,
  UPDATE_BRAND_AGENT_CAMPAIGN_MUTATION,
  UPDATE_BRAND_AGENT_CREATIVE_MUTATION,
  UPDATE_BRAND_AGENT_MUTATION,
  UPDATE_BRAND_AGENT_STANDARDS_MUTATION,
  UPDATE_BRAND_AGENT_SYNTHETIC_AUDIENCE_MUTATION,
} from "./queries/brand-agents.js";
import {
  CREATE_STRATEGY_MUTATION,
  GENERATE_UPDATED_STRATEGY_PROMPT_QUERY,
  PARSE_STRATEGY_PROMPT_QUERY,
  UPDATE_ONE_STRATEGY_MUTATION,
} from "./queries/campaigns.js";
// Creative queries will be imported when needed for actual implementation
// import {
//   ASSIGN_CREATIVE_TO_CAMPAIGN_MUTATION,
//   CREATE_CREATIVE_MUTATION,
//   GET_CAMPAIGN_CREATIVES_QUERY,
//   GET_CREATIVE_QUERY,
//   GET_CREATIVES_QUERY,
//   UNASSIGN_CREATIVE_FROM_CAMPAIGN_MUTATION,
//   UPLOAD_ASSET_MUTATION,
// } from "./queries/creatives.js";
import {
  CREATE_INVENTORY_OPTION_MUTATION,
  DELETE_INVENTORY_OPTION_MUTATION,
  GET_INVENTORY_PERFORMANCE_QUERY,
  GET_OPTIMIZATION_RECOMMENDATIONS_QUERY,
  LIST_INVENTORY_OPTIONS_QUERY,
  UPDATE_INVENTORY_OPTION_MUTATION,
} from "./queries/inventory-options.js";
import {
  CREATE_CAMPAIGN_EVENT_MUTATION,
  CREATE_WEBHOOK_SUBSCRIPTION_MUTATION,
  GET_BRAND_AGENT_CAMPAIGN_WITH_DELIVERY_QUERY,
  GET_BUDGET_ALLOCATIONS_QUERY,
  GET_CAMPAIGN_DELIVERY_DATA_QUERY,
  GET_CAMPAIGN_EVENTS_QUERY,
  GET_CAMPAIGN_TACTICS_QUERY,
  GET_TACTIC_BREAKDOWN_QUERY,
  GET_TACTIC_PERFORMANCE_QUERY,
  LIST_WEBHOOK_SUBSCRIPTIONS_QUERY,
} from "./queries/reporting.js";
import {
  CREATE_BITMAP_TARGETING_PROFILE_MUTATION,
  GET_TARGETING_DIMENSIONS_QUERY,
} from "./queries/targeting.js";
// PMP queries imported but not used yet - will be used when backend is ready
// import {
//   CREATE_BRAND_AGENT_PMP_MUTATION,
//   GET_DSP_SEATS_QUERY,
//   LIST_BRAND_AGENT_PMPS_QUERY,
//   UPDATE_BRAND_AGENT_PMP_MUTATION,
// } from "./queries/pmps.js";
import { ProductDiscoveryService } from "./services/product-discovery.js";

export class Scope3ApiClient {
  private graphqlUrl: string;
  private productDiscovery: ProductDiscoveryService;

  constructor(graphqlUrl: string) {
    this.graphqlUrl = graphqlUrl;
    this.productDiscovery = new ProductDiscoveryService(graphqlUrl);
  }

  /**
   * Add assets via reference management (MCP orchestration)
   * No file uploads - manages URLs, upload IDs, CDN references
   */
  async addAssets(
    apiKey: string,
    input: AddAssetInput,
  ): Promise<BulkAssetImportResponse> {
    console.log("[STUB] addAssets - reference management");
    console.log("Input:", input);

    // Mock asset import results
    const results = input.assets.map((asset, idx) => ({
      assetId: `asset_${Date.now()}_${idx}`,
      originalUrl: asset.source.url,
      success: true,
      uploadId: asset.source.uploadId,
    }));

    return {
      errorCount: 0,
      results,
      successCount: results.length,
      summary: `Successfully added ${results.length} assets via reference management`,
    };
  }

  // Measurement Source methods (stub)
  async addMeasurementSource(
    apiKey: string,
    input: MeasurementSourceInput,
  ): Promise<MeasurementSource> {
    const response = await fetch(this.graphqlUrl, {
      body: JSON.stringify({
        query: ADD_MEASUREMENT_SOURCE_MUTATION,
        variables: { input },
      }),
      headers: {
        Authorization: `Bearer ${apiKey}`,
        "Content-Type": "application/json",
        "User-Agent": "MCP-Server/1.0",
      },
      method: "POST",
    });

    if (!response.ok) {
      if (response.status === 401 || response.status === 403) {
        throw new Error("Authentication failed");
      }
      if (response.status >= 500) {
        throw new Error("External service temporarily unavailable");
      }
      throw new Error("Request failed");
    }

    const result = (await response.json()) as GraphQLResponse<{
      addMeasurementSource: MeasurementSource;
    }>;

    if (result.errors && result.errors.length > 0) {
      throw new Error("Invalid request parameters or query");
    }

    if (!result.data?.addMeasurementSource) {
      throw new Error("No data received");
    }

    return result.data.addMeasurementSource;
  }

  /**
   * Assign creative to campaign (both must belong to same buyer agent)
   */
  async assignCreativeToCampaign(
    apiKey: string,
    creativeId: string,
    campaignId: string,
    buyerAgentId: string,
  ): Promise<AssignmentResult> {
    console.log("[STUB] assignCreativeToCampaign - will validate and assign");
    console.log("Assignment:", { buyerAgentId, campaignId, creativeId });

    // Would validate that both creative and campaign belong to the same buyer agent

    return {
      campaignId,
      creativeId,
      message: `[STUB] Creative ${creativeId} assigned to campaign ${campaignId}`,
      success: true,
    };
  }

  async createBitmapTargetingProfile(
    apiKey: string,
    input: CreateBitmapTargetingProfileInput,
  ): Promise<BitmapTargetingProfile> {
    const variables = {
      anyOf: input.anyOf.map((id) => parseInt(id)),
      customerId: parseInt(input.customerId),
      dimensionName: input.dimensionName,
      noneOf: input.noneOf.map((id) => parseInt(id)),
      strategyId: parseInt(input.strategyId),
    };

    const response = await fetch(this.graphqlUrl, {
      body: JSON.stringify({
        query: CREATE_BITMAP_TARGETING_PROFILE_MUTATION,
        variables,
      }),
      headers: {
        Authorization: `Bearer ${apiKey}`,
        "Content-Type": "application/json",
        "User-Agent": "MCP-Server/1.0",
      },
      method: "POST",
    });

    if (!response.ok) {
      if (response.status === 401 || response.status === 403) {
        throw new Error("Authentication failed");
      }
      if (response.status >= 500) {
        throw new Error("External service temporarily unavailable");
      }
      throw new Error("Request failed");
    }

    const result =
      (await response.json()) as GraphQLResponse<CreateBitmapTargetingProfileData>;

    if (result.errors && result.errors.length > 0) {
      throw new Error("Invalid request parameters or query");
    }

    if (!result.data?.createBitmapTargetingProfile) {
      throw new Error("No data received");
    }

    return result.data.createBitmapTargetingProfile;
  }

  // Brand Agent methods
  async createBrandAgent(
    apiKey: string,
    input: BrandAgentInput,
  ): Promise<BrandAgent> {
    const response = await fetch(this.graphqlUrl, {
      body: JSON.stringify({
        query: CREATE_BRAND_AGENT_MUTATION,
        variables: { input },
      }),
      headers: {
        Authorization: `Bearer ${apiKey}`,
        "Content-Type": "application/json",
        "User-Agent": "MCP-Server/1.0",
      },
      method: "POST",
    });

    if (!response.ok) {
      if (response.status === 401 || response.status === 403) {
        throw new Error("Authentication failed");
      }
      if (response.status >= 500) {
        throw new Error("External service temporarily unavailable");
      }
      throw new Error("Request failed");
    }

    const result = (await response.json()) as GraphQLResponse<{
      createBrandAgent: BrandAgent;
    }>;

    if (result.errors && result.errors.length > 0) {
      throw new Error("Invalid request parameters or query");
    }

    if (!result.data?.createBrandAgent) {
      throw new Error("No data received");
    }

    return result.data.createBrandAgent;
  }

  // Brand Agent Campaign methods
  async createBrandAgentCampaign(
    apiKey: string,
    input: BrandAgentCampaignInput,
  ): Promise<BrandAgentCampaign> {
    const response = await fetch(this.graphqlUrl, {
      body: JSON.stringify({
        query: CREATE_BRAND_AGENT_CAMPAIGN_MUTATION,
        variables: { input },
      }),
      headers: {
        Authorization: `Bearer ${apiKey}`,
        "Content-Type": "application/json",
        "User-Agent": "MCP-Server/1.0",
      },
      method: "POST",
    });

    if (!response.ok) {
      if (response.status === 401 || response.status === 403) {
        throw new Error("Authentication failed");
      }
      if (response.status >= 500) {
        throw new Error("External service temporarily unavailable");
      }
      throw new Error("Request failed");
    }

    const result = (await response.json()) as GraphQLResponse<{
      createBrandAgentCampaign: BrandAgentCampaign;
    }>;

    if (result.errors && result.errors.length > 0) {
      throw new Error("Invalid request parameters or query");
    }

    if (!result.data?.createBrandAgentCampaign) {
      throw new Error("No data received");
    }

    return result.data.createBrandAgentCampaign;
  }

  // Brand Agent Creative methods
  async createBrandAgentCreative(
    apiKey: string,
    input: BrandAgentCreativeInput,
  ): Promise<BrandAgentCreative> {
    const response = await fetch(this.graphqlUrl, {
      body: JSON.stringify({
        query: CREATE_BRAND_AGENT_CREATIVE_MUTATION,
        variables: { input },
      }),
      headers: {
        Authorization: `Bearer ${apiKey}`,
        "Content-Type": "application/json",
        "User-Agent": "MCP-Server/1.0",
      },
      method: "POST",
    });

    if (!response.ok) {
      if (response.status === 401 || response.status === 403) {
        throw new Error("Authentication failed");
      }
      if (response.status >= 500) {
        throw new Error("External service temporarily unavailable");
      }
      throw new Error("Request failed");
    }

    const result = (await response.json()) as GraphQLResponse<{
      createBrandAgentCreative: BrandAgentCreative;
    }>;

    if (result.errors && result.errors.length > 0) {
      throw new Error("Invalid request parameters or query");
    }

    if (!result.data?.createBrandAgentCreative) {
      throw new Error("No data received");
    }

    return result.data.createBrandAgentCreative;
  }

<<<<<<< HEAD
  async createBrandAgentStandards(
    apiKey: string,
    input: BrandStandardsAgentInput,
  ): Promise<BrandStandardsAgent> {
    const response = await fetch(this.graphqlUrl, {
      body: JSON.stringify({
        query: CREATE_BRAND_AGENT_STANDARDS_MUTATION,
        variables: { ...input },
      }),
      headers: {
        Authorization: `Bearer ${apiKey}`,
        "Content-Type": "application/json",
        "User-Agent": "MCP-Server/1.0",
      },
      method: "POST",
    });

    if (!response.ok) {
      if (response.status === 401 || response.status === 403) {
        throw new Error("Authentication failed");
      }
      if (response.status >= 500) {
        throw new Error("External service temporarily unavailable");
      }
      throw new Error("Request failed");
    }

    const result = (await response.json()) as GraphQLResponse<{
      createBrandStandardsAgent: BrandStandardsAgent;
    }>;

    if (result.errors && result.errors.length > 0) {
      throw new Error("Invalid request parameters or query");
    }

    if (!result.data?.createBrandStandardsAgent) {
      throw new Error("No data received");
    }

    return result.data.createBrandStandardsAgent;
  }

  async createBrandAgentSyntheticAudience(
    apiKey: string,
    input: BrandStoryAgentInput,
  ): Promise<BrandStoryAgent> {
    const response = await fetch(this.graphqlUrl, {
      body: JSON.stringify({
        query: CREATE_BRAND_AGENT_SYNTHETIC_AUDIENCE_MUTATION,
        variables: { ...input },
      }),
      headers: {
        Authorization: `Bearer ${apiKey}`,
        "Content-Type": "application/json",
        "User-Agent": "MCP-Server/1.0",
      },
      method: "POST",
    });

    if (!response.ok) {
      if (response.status === 401 || response.status === 403) {
        throw new Error("Authentication failed");
      }
      if (response.status >= 500) {
        throw new Error("External service temporarily unavailable");
      }
      throw new Error("Request failed");
    }

    const result = (await response.json()) as GraphQLResponse<{
      createBrandStoryAgent: BrandStoryAgent;
    }>;

    if (result.errors && result.errors.length > 0) {
      throw new Error("Invalid request parameters or query");
    }

    if (!result.data?.createBrandStoryAgent) {
      throw new Error("No data received");
    }

    return result.data.createBrandStoryAgent;
=======
  // Create Brand Agent PMP (stubbed until backend ready)
  async createBrandAgentPMP(
    apiKey: string,
    input: BrandAgentPMPInput,
  ): Promise<PMP> {
    // STUB implementation - will use parse/create pattern like campaigns
    console.log("[STUB] createBrandAgentPMP", input);

    // Mock PMP with realistic deal IDs
    const pmp: PMP = {
      brandAgentId: input.brandAgentId,
      createdAt: new Date(),
      dealIds: [
        {
          dealId: `GOOG_${Date.now()}`,
          ssp: "Google Ad Manager",
          status: "active",
        },
        {
          dealId: `AMZN_${Date.now()}`,
          ssp: "Amazon Publisher Services",
          status: "pending",
        },
        {
          dealId: `TTD_${Date.now()}`,
          ssp: "The Trade Desk",
          status: "active",
        },
      ],
      id: `pmp_${Date.now()}`,
      name: input.name || "PMP Campaign",
      prompt: input.prompt,
      status: "active",
      summary:
        "Created PMP targeting CTV inventory from premium publishers. Deal IDs have been generated for 3 SSPs with competitive CPMs and exclusive inventory access.",
      updatedAt: new Date(),
    };

    return pmp;
>>>>>>> 68bbcf26
  }

  async createCampaignEvent(
    apiKey: string,
    input: CampaignEventInput,
  ): Promise<CampaignEvent> {
    const response = await fetch(this.graphqlUrl, {
      body: JSON.stringify({
        query: CREATE_CAMPAIGN_EVENT_MUTATION,
        variables: { input },
      }),
      headers: {
        Authorization: `Bearer ${apiKey}`,
        "Content-Type": "application/json",
        "User-Agent": "MCP-Server/1.0",
      },
      method: "POST",
    });

    const result = (await response.json()) as GraphQLResponse<{
      createCampaignEvent: CampaignEvent;
    }>;

    if (result.errors) {
      throw new Error(`GraphQL errors: ${JSON.stringify(result.errors)}`);
    }

    if (!result.data?.createCampaignEvent) {
      throw new Error("Failed to create campaign event");
    }

    return result.data.createCampaignEvent;
  }

  /**
   * Create creatives via orchestration (no file uploads)
   * Handles format specification and content sources
   */
  async createCreative(
    apiKey: string,
    input: CreateCreativeInput,
  ): Promise<Creative> {
    // STUB: Will orchestrate with format providers
    console.log("[STUB] createCreative - orchestration with format providers");
    console.log("Input:", input);

    // Validate format specification
    if (!input.format?.type || !input.format?.formatId) {
      throw new Error(
        "Format specification required (format.type and format.formatId)",
      );
    }

    // Validate content sources
    const { assetIds, htmlSnippet, javascriptTag, productUrl, vastTag } =
      input.content || {};
    const hasContent =
      htmlSnippet || javascriptTag || vastTag || assetIds?.length || productUrl;

    if (!hasContent) {
      throw new Error("At least one content source required");
    }

    // Generate mock creative with new architecture
    const mockCreative: Creative = {
      assemblyMethod: input.assemblyMethod || "pre_assembled",
      assetIds: input.content?.assetIds || [],
      buyerAgentId: input.buyerAgentId,
      content: input.content || {},
      contentCategories: input.contentCategories || [],
      createdBy: "api_user",

      createdDate: new Date().toISOString(),
      creativeDescription: input.creativeDescription,
      creativeId: `creative_${Date.now()}`,
      creativeName: input.creativeName,

      customerId: await this.getCustomerId(apiKey),
      format: input.format,

      lastModifiedBy: "api_user",
      lastModifiedDate: new Date().toISOString(),
      status: "draft",
      targetAudience: input.targetAudience,
      version: "1.0.0",
    };

    return mockCreative;
  }

  // Create inventory option (product + targeting)
  async createInventoryOption(
    apiKey: string,
    input: InventoryOptionInput,
  ): Promise<InventoryOption> {
    const response = await fetch(this.graphqlUrl, {
      body: JSON.stringify({
        query: CREATE_INVENTORY_OPTION_MUTATION,
        variables: { input },
      }),
      headers: {
        Authorization: `Bearer ${apiKey}`,
        "Content-Type": "application/json",
        "User-Agent": "MCP-Server/1.0",
      },
      method: "POST",
    });

    if (!response.ok) {
      if (response.status === 401 || response.status === 403) {
        throw new Error("Authentication failed");
      }
      if (response.status >= 500) {
        throw new Error("External service temporarily unavailable");
      }
      throw new Error("Request failed");
    }

    const result = (await response.json()) as GraphQLResponse<{
      createInventoryOption: InventoryOption;
    }>;

    if (result.errors && result.errors.length > 0) {
      throw new Error("Invalid request parameters or query");
    }

    if (!result.data?.createInventoryOption) {
      throw new Error("No data received");
    }

    return result.data.createInventoryOption;
  }

  async createStrategy(
    apiKey: string,
    input: CreateStrategyInput,
  ): Promise<Strategy> {
    const variables = {
      brandStandardsAgentId: input.brandStandardsAgentId
        ? parseInt(input.brandStandardsAgentId)
        : null,
      brandStoryAgentIds: input.brandStoryAgentIds?.map((id) => parseInt(id)),
      channelCodes: input.channelCodes,
      countryCodes: input.countryCodes,
      name: input.name,
      prompt: input.prompt,
      smartPropertyListIds: input.smartPropertyListIds,
      strategyType: input.strategyType,
      targetingProfileIds: input.targetingProfileIds,
    };

    const response = await fetch(this.graphqlUrl, {
      body: JSON.stringify({
        query: CREATE_STRATEGY_MUTATION,
        variables,
      }),
      headers: {
        Authorization: `Bearer ${apiKey}`,
        "Content-Type": "application/json",
        "User-Agent": "MCP-Server/1.0",
      },
      method: "POST",
    });

    if (!response.ok) {
      if (response.status === 401 || response.status === 403) {
        throw new Error("Authentication failed");
      }
      if (response.status >= 500) {
        throw new Error("External service temporarily unavailable");
      }
      throw new Error("Request failed");
    }

    const result =
      (await response.json()) as GraphQLResponse<CreateStrategyData>;

    if (result.errors && result.errors.length > 0) {
      throw new Error("Invalid request parameters or query");
    }

    if (!result.data?.createStrategy) {
      throw new Error("No data received");
    }

    const strategy = result.data.createStrategy;

    // Check if it's an error response
    if ("code" in strategy) {
      throw new Error(
        `Strategy creation failed: ${strategy.message || strategy.code}`,
      );
    }

    return strategy as Strategy;
  }

  // Synthetic Audience methods (stub)
  async createSyntheticAudience(
    apiKey: string,
    input: SyntheticAudienceInput,
  ): Promise<SyntheticAudience> {
    const response = await fetch(this.graphqlUrl, {
      body: JSON.stringify({
        query: CREATE_SYNTHETIC_AUDIENCE_MUTATION,
        variables: { input },
      }),
      headers: {
        Authorization: `Bearer ${apiKey}`,
        "Content-Type": "application/json",
        "User-Agent": "MCP-Server/1.0",
      },
      method: "POST",
    });

    if (!response.ok) {
      if (response.status === 401 || response.status === 403) {
        throw new Error("Authentication failed");
      }
      if (response.status >= 500) {
        throw new Error("External service temporarily unavailable");
      }
      throw new Error("Request failed");
    }

    const result = (await response.json()) as GraphQLResponse<{
      createSyntheticAudience: SyntheticAudience;
    }>;

    if (result.errors && result.errors.length > 0) {
      throw new Error("Invalid request parameters or query");
    }

    if (!result.data?.createSyntheticAudience) {
      throw new Error("No data received");
    }

    return result.data.createSyntheticAudience;
  }

  async createWebhookSubscription(
    apiKey: string,
    input: WebhookSubscriptionInput,
  ): Promise<WebhookSubscription> {
    const response = await fetch(this.graphqlUrl, {
      body: JSON.stringify({
        query: CREATE_WEBHOOK_SUBSCRIPTION_MUTATION,
        variables: { input },
      }),
      headers: {
        Authorization: `Bearer ${apiKey}`,
        "Content-Type": "application/json",
        "User-Agent": "MCP-Server/1.0",
      },
      method: "POST",
    });

    const result = (await response.json()) as GraphQLResponse<{
      createWebhookSubscription: WebhookSubscription;
    }>;

    if (result.errors) {
      throw new Error(`GraphQL errors: ${JSON.stringify(result.errors)}`);
    }

    if (!result.data?.createWebhookSubscription) {
      throw new Error("Failed to create webhook subscription");
    }

    return result.data.createWebhookSubscription;
  }

  async deleteBrandAgent(apiKey: string, id: string): Promise<boolean> {
    const response = await fetch(this.graphqlUrl, {
      body: JSON.stringify({
        query: DELETE_BRAND_AGENT_MUTATION,
        variables: { id },
      }),
      headers: {
        Authorization: `Bearer ${apiKey}`,
        "Content-Type": "application/json",
        "User-Agent": "MCP-Server/1.0",
      },
      method: "POST",
    });

    if (!response.ok) {
      if (response.status === 401 || response.status === 403) {
        throw new Error("Authentication failed");
      }
      if (response.status >= 500) {
        throw new Error("External service temporarily unavailable");
      }
      throw new Error("Request failed");
    }

    const result = (await response.json()) as GraphQLResponse<{
      deleteBrandAgent: { success: boolean };
    }>;

    if (result.errors && result.errors.length > 0) {
      throw new Error("Invalid request parameters or query");
    }

    if (!result.data?.deleteBrandAgent) {
      throw new Error("No data received");
    }

    return result.data.deleteBrandAgent.success;
  }

  async deleteBrandAgentStandards(
    apiKey: string,
    standardsId: string,
  ): Promise<{ archivedAt: string; id: string }> {
    const response = await fetch(this.graphqlUrl, {
      body: JSON.stringify({
        query: DELETE_BRAND_AGENT_STANDARDS_MUTATION,
        variables: { id: standardsId, now: new Date().toISOString() },
      }),
      headers: {
        Authorization: `Bearer ${apiKey}`,
        "Content-Type": "application/json",
        "User-Agent": "MCP-Server/1.0",
      },
      method: "POST",
    });

    if (!response.ok) {
      if (response.status === 401 || response.status === 403) {
        throw new Error("Authentication failed");
      }
      if (response.status >= 500) {
        throw new Error("External service temporarily unavailable");
      }
      throw new Error("Request failed");
    }

    const result = (await response.json()) as GraphQLResponse<{
      updateAgent: { archivedAt: string; id: string };
    }>;

    if (result.errors && result.errors.length > 0) {
      throw new Error("Invalid request parameters or query");
    }

    if (!result.data?.updateAgent) {
      throw new Error("No data received");
    }

    return result.data.updateAgent;
  }

  async deleteBrandAgentSyntheticAudience(
    apiKey: string,
    syntheticAudienceId: string,
  ): Promise<{ archivedAt: string; id: string }> {
    const response = await fetch(this.graphqlUrl, {
      body: JSON.stringify({
        query: DELETE_BRAND_AGENT_SYNTHETIC_AUDIENCE_MUTATION,
        variables: { id: syntheticAudienceId, now: new Date().toISOString() },
      }),
      headers: {
        Authorization: `Bearer ${apiKey}`,
        "Content-Type": "application/json",
        "User-Agent": "MCP-Server/1.0",
      },
      method: "POST",
    });

    if (!response.ok) {
      if (response.status === 401 || response.status === 403) {
        throw new Error("Authentication failed");
      }
      if (response.status >= 500) {
        throw new Error("External service temporarily unavailable");
      }
      throw new Error("Request failed");
    }

    const result = (await response.json()) as GraphQLResponse<{
      updateAgent: { archivedAt: string; id: string };
    }>;

    if (result.errors && result.errors.length > 0) {
      throw new Error("Invalid request parameters or query");
    }

    if (!result.data?.updateAgent) {
      throw new Error("No data received");
    }

    return result.data.updateAgent;
  }

  // Delete inventory option
  async deleteInventoryOption(
    apiKey: string,
    optionId: string,
  ): Promise<boolean> {
    const response = await fetch(this.graphqlUrl, {
      body: JSON.stringify({
        query: DELETE_INVENTORY_OPTION_MUTATION,
        variables: { id: optionId },
      }),
      headers: {
        Authorization: `Bearer ${apiKey}`,
        "Content-Type": "application/json",
        "User-Agent": "MCP-Server/1.0",
      },
      method: "POST",
    });

    if (!response.ok) {
      if (response.status === 401 || response.status === 403) {
        throw new Error("Authentication failed");
      }
      if (response.status >= 500) {
        throw new Error("External service temporarily unavailable");
      }
      throw new Error("Request failed");
    }

    const result = (await response.json()) as GraphQLResponse<{
      deleteInventoryOption: { success: boolean };
    }>;

    if (result.errors && result.errors.length > 0) {
      throw new Error("Invalid request parameters or query");
    }

    if (!result.data?.deleteInventoryOption) {
      throw new Error("No data received");
    }

    return result.data.deleteInventoryOption.success;
  }

  // Discover publisher media products
  async discoverPublisherProducts(
    apiKey: string,
    query: ProductDiscoveryQuery,
  ): Promise<PublisherMediaProduct[]> {
    return this.productDiscovery.discoverProducts(apiKey, query);
  }

  async generateUpdatedStrategyPrompt(
    apiKey: string,
    input: GenerateUpdatedStrategyPromptInput,
  ): Promise<string> {
    const response = await fetch(this.graphqlUrl, {
      body: JSON.stringify({
        query: GENERATE_UPDATED_STRATEGY_PROMPT_QUERY,
        variables: input,
      }),
      headers: {
        Authorization: `Bearer ${apiKey}`,
        "Content-Type": "application/json",
        "User-Agent": "MCP-Server/1.0",
      },
      method: "POST",
    });

    if (!response.ok) {
      if (response.status === 401 || response.status === 403) {
        throw new Error("Authentication failed");
      }
      if (response.status >= 500) {
        throw new Error("External service temporarily unavailable");
      }
      throw new Error("Request failed");
    }

    const result =
      (await response.json()) as GraphQLResponse<GenerateUpdatedStrategyPromptData>;

    if (result.errors && result.errors.length > 0) {
      throw new Error("Invalid request parameters or query");
    }

    if (!result.data?.generateUpdatedStrategyPrompt) {
      throw new Error("No data received");
    }

    return result.data.generateUpdatedStrategyPrompt;
  }

  // Agent methods
  async getAgents(apiKey: string, where?: AgentWhereInput): Promise<Agent[]> {
    const response = await fetch(this.graphqlUrl, {
      body: JSON.stringify({
        query: GET_AGENTS_QUERY,
        variables: { where },
      }),
      headers: {
        Authorization: `Bearer ${apiKey}`,
        "Content-Type": "application/json",
        "User-Agent": "MCP-Server/1.0",
      },
      method: "POST",
    });

    if (!response.ok) {
      if (response.status === 401 || response.status === 403) {
        throw new Error("Authentication failed");
      }
      if (response.status >= 500) {
        throw new Error("External service temporarily unavailable");
      }
      throw new Error("Request failed");
    }

    const result = (await response.json()) as GraphQLResponse<AgentsData>;

    if (result.errors && result.errors.length > 0) {
      throw new Error("Invalid request parameters or query");
    }

    if (!result.data?.agents) {
      throw new Error("No data received");
    }

    return result.data.agents;
  }

  async getBrandAgent(apiKey: string, id: string): Promise<BrandAgent> {
    const response = await fetch(this.graphqlUrl, {
      body: JSON.stringify({
        query: GET_BRAND_AGENT_QUERY,
        variables: { id },
      }),
      headers: {
        Authorization: `Bearer ${apiKey}`,
        "Content-Type": "application/json",
        "User-Agent": "MCP-Server/1.0",
      },
      method: "POST",
    });

    if (!response.ok) {
      if (response.status === 401 || response.status === 403) {
        throw new Error("Authentication failed");
      }
      if (response.status >= 500) {
        throw new Error("External service temporarily unavailable");
      }
      throw new Error("Request failed");
    }

    const result = (await response.json()) as GraphQLResponse<{
      brandAgent: BrandAgent;
    }>;

    if (result.errors && result.errors.length > 0) {
      throw new Error("Invalid request parameters or query");
    }

    if (!result.data?.brandAgent) {
      throw new Error("No data received");
    }

    return result.data.brandAgent;
  }

  // Reporting methods
  async getBrandAgentCampaign(
    apiKey: string,
    campaignId: string,
  ): Promise<BrandAgentCampaign> {
    const response = await fetch(this.graphqlUrl, {
      body: JSON.stringify({
        query: GET_BRAND_AGENT_CAMPAIGN_WITH_DELIVERY_QUERY,
        variables: { id: campaignId },
      }),
      headers: {
        Authorization: `Bearer ${apiKey}`,
        "Content-Type": "application/json",
        "User-Agent": "MCP-Server/1.0",
      },
      method: "POST",
    });

    const result = (await response.json()) as GraphQLResponse<{
      brandAgentCampaign: BrandAgentCampaign;
    }>;

    if (result.errors) {
      throw new Error(`GraphQL errors: ${JSON.stringify(result.errors)}`);
    }

    if (!result.data?.brandAgentCampaign) {
      throw new Error("Campaign not found");
    }

    return result.data.brandAgentCampaign;
  }

  async getBudgetAllocations(
    apiKey: string,
    campaignId: string,
    dateRange: { end: Date; start: Date },
  ): Promise<Record<string, unknown>[]> {
    const response = await fetch(this.graphqlUrl, {
      body: JSON.stringify({
        query: GET_BUDGET_ALLOCATIONS_QUERY,
        variables: {
          campaignId,
          endDate: dateRange.end.toISOString().split("T")[0],
          startDate: dateRange.start.toISOString().split("T")[0],
        },
      }),
      headers: {
        Authorization: `Bearer ${apiKey}`,
        "Content-Type": "application/json",
        "User-Agent": "MCP-Server/1.0",
      },
      method: "POST",
    });

    const result = (await response.json()) as GraphQLResponse<{
      budgetAllocations: Record<string, unknown>[];
    }>;

    if (result.errors) {
      throw new Error(`GraphQL errors: ${JSON.stringify(result.errors)}`);
    }

    return result.data?.budgetAllocations || [];
  }

  /**
   * Get all creatives assigned to a specific campaign with performance data
   */
  async getCampaignCreatives(
    apiKey: string,
    campaignId: string,
    includePerformance?: boolean,
  ): Promise<Creative[]> {
    console.log(
      "[STUB] getCampaignCreatives - will query campaign assignments",
    );
    console.log("Query:", { campaignId, includePerformance });

    return [];
  }

  async getCampaignDeliveryData(
    apiKey: string,
    campaignId: string,
    dateRange: { end: Date; start: Date },
  ): Promise<Record<string, unknown>> {
    const response = await fetch(this.graphqlUrl, {
      body: JSON.stringify({
        query: GET_CAMPAIGN_DELIVERY_DATA_QUERY,
        variables: {
          campaignId,
          endDate: dateRange.end.toISOString().split("T")[0],
          startDate: dateRange.start.toISOString().split("T")[0],
        },
      }),
      headers: {
        Authorization: `Bearer ${apiKey}`,
        "Content-Type": "application/json",
        "User-Agent": "MCP-Server/1.0",
      },
      method: "POST",
    });

    const result = (await response.json()) as GraphQLResponse<{
      campaignDeliveryData: Record<string, unknown>;
    }>;

    if (result.errors) {
      throw new Error(`GraphQL errors: ${JSON.stringify(result.errors)}`);
    }

    return (
      result.data?.campaignDeliveryData || { dailyDeliveries: [], summary: {} }
    );
  }

  async getCampaignEvents(
    apiKey: string,
    campaignId: string,
    dateRange: { end: Date; start: Date },
  ): Promise<CampaignEvent[]> {
    const response = await fetch(this.graphqlUrl, {
      body: JSON.stringify({
        query: GET_CAMPAIGN_EVENTS_QUERY,
        variables: {
          campaignId,
          endDate: dateRange.end.toISOString().split("T")[0],
          startDate: dateRange.start.toISOString().split("T")[0],
        },
      }),
      headers: {
        Authorization: `Bearer ${apiKey}`,
        "Content-Type": "application/json",
        "User-Agent": "MCP-Server/1.0",
      },
      method: "POST",
    });

    const result = (await response.json()) as GraphQLResponse<{
      campaignEvents: CampaignEvent[];
    }>;

    if (result.errors) {
      throw new Error(`GraphQL errors: ${JSON.stringify(result.errors)}`);
    }

    return result.data?.campaignEvents || [];
  }

  async getCampaignTactics(
    apiKey: string,
    campaignId: string,
  ): Promise<Record<string, unknown>[]> {
    const response = await fetch(this.graphqlUrl, {
      body: JSON.stringify({
        query: GET_CAMPAIGN_TACTICS_QUERY,
        variables: { campaignId },
      }),
      headers: {
        Authorization: `Bearer ${apiKey}`,
        "Content-Type": "application/json",
        "User-Agent": "MCP-Server/1.0",
      },
      method: "POST",
    });

    const result = (await response.json()) as GraphQLResponse<{
      campaignTactics: Record<string, unknown>[];
    }>;

    if (result.errors) {
      throw new Error(`GraphQL errors: ${JSON.stringify(result.errors)}`);
    }

    return result.data?.campaignTactics || [];
  }

  /**
   * Get a specific creative with full details including approval status
   */
  async getCreative(
    apiKey: string,
    creativeId: string,
  ): Promise<Creative | null> {
    console.log("[STUB] getCreative - fetching creative with approval status");
    console.log("Creative ID:", creativeId);

    // Mock response with approval details
    return {
      assemblyMethod: "pre_assembled",
      assetIds: ["asset_123", "asset_456"],
      // Asset validation status
      assetValidation: {
        allAssetsValid: true,
        validatedAt: new Date().toISOString(),
      },
      buyerAgentId: "ba_123",
      content: {
        htmlSnippet: "<div>Ad content</div>",
      },
      createdBy: "user@example.com",
      createdDate: new Date(Date.now() - 172800000).toISOString(),
      creativeId,
      creativeName: "Summer Sale Banner",
      customerId: 1,

      format: {
        formatId: "display_banner_728x90",
        type: "adcp",
      },

      lastModifiedBy: "user@example.com",

      lastModifiedDate: new Date().toISOString(),
      // Publisher approvals
      publisherApprovals: [
        {
          approvalStatus: "approved",
          autoApprovalPolicy: true,
          publisherId: "pub_google",
          publisherName: "Google Ads",
          reviewedAt: new Date().toISOString(),
          syncedAt: new Date(Date.now() - 86400000).toISOString(),
        },
        {
          approvalStatus: "pending",
          autoApprovalPolicy: false,
          publisherId: "pub_amazon",
          publisherName: "Amazon DSP",
          syncedAt: new Date().toISOString(),
        },
      ],
      status: "active",
      version: "1.0",
    };
  }

  // Authentication methods
  async getCustomerId(apiKey: string): Promise<number> {
    const response = await fetch(this.graphqlUrl, {
      body: JSON.stringify({
        query: GET_API_ACCESS_KEYS_QUERY,
      }),
      headers: {
        Authorization: `Bearer ${apiKey}`,
        "Content-Type": "application/json",
        "User-Agent": "MCP-Server/1.0",
      },
      method: "POST",
    });

    if (!response.ok) {
      if (response.status === 401 || response.status === 403) {
        throw new Error("Authentication failed");
      }
      if (response.status >= 500) {
        throw new Error("External service temporarily unavailable");
      }
      throw new Error("Request failed");
    }

    const result =
      (await response.json()) as GraphQLResponse<GetAPIAccessKeysData>;

    if (result.errors && result.errors.length > 0) {
      throw new Error("Unable to get customer information");
    }

    if (
      !result.data?.getAPIAccessKeys?.tokens ||
      result.data.getAPIAccessKeys.tokens.length === 0
    ) {
      throw new Error("No API key information found");
    }

    return result.data.getAPIAccessKeys.tokens[0].customerId;
  }

  // Get DSP seats (stubbed until backend ready)
  async getDSPSeats(
    apiKey: string,
    dsp: string,
    searchTerm?: string,
  ): Promise<DSPSeat[]> {
    // STUB until backend provides this
    console.log("[STUB] getDSPSeats", { dsp, searchTerm });

    // Mock data for common DSPs
    const mockSeats: DSPSeat[] = [
      {
        dspName: dsp,
        id: "seat_1",
        seatId: "seat_123",
        seatName: "Primary Trading Desk",
      },
      {
        dspName: dsp,
        id: "seat_2",
        seatId: "seat_456",
        seatName: "Premium Inventory Seat",
      },
      {
        dspName: dsp,
        id: "seat_3",
        seatId: "seat_789",
        seatName: "Programmatic Reserved",
      },
    ];

    if (searchTerm) {
      return mockSeats.filter((seat) =>
        seat.seatName.toLowerCase().includes(searchTerm.toLowerCase()),
      );
    }

    return mockSeats;
  }

  // Inventory Option Management Methods

  // Get inventory performance metrics
  async getInventoryPerformance(
    apiKey: string,
    campaignId: string,
  ): Promise<{
    campaign: { id: string; name: string };
    options: Array<{
      option: InventoryOption;
      performance: InventoryPerformance;
    }>;
    summary: {
      averageCpm: number;
      totalClicks?: number;
      totalConversions?: number;
      totalImpressions: number;
      totalSpend: number;
    };
  }> {
    const response = await fetch(this.graphqlUrl, {
      body: JSON.stringify({
        query: GET_INVENTORY_PERFORMANCE_QUERY,
        variables: { campaignId },
      }),
      headers: {
        Authorization: `Bearer ${apiKey}`,
        "Content-Type": "application/json",
        "User-Agent": "MCP-Server/1.0",
      },
      method: "POST",
    });

    if (!response.ok) {
      if (response.status === 401 || response.status === 403) {
        throw new Error("Authentication failed");
      }
      if (response.status >= 500) {
        throw new Error("External service temporarily unavailable");
      }
      throw new Error("Request failed");
    }

    const result = (await response.json()) as GraphQLResponse<{
      inventoryPerformance: {
        campaign: { id: string; name: string };
        options: Array<{
          option: InventoryOption;
          performance: InventoryPerformance;
        }>;
        summary: {
          averageCpm: number;
          totalClicks?: number;
          totalConversions?: number;
          totalImpressions: number;
          totalSpend: number;
        };
      };
    }>;

    if (result.errors && result.errors.length > 0) {
      throw new Error("Invalid request parameters or query");
    }

    if (!result.data?.inventoryPerformance) {
      throw new Error("No data received");
    }

    return result.data.inventoryPerformance;
  }

  // Inventory Option Management Methods

  // Get optimization recommendations
  async getOptimizationRecommendations(
    apiKey: string,
    campaignId: string,
    goal: OptimizationGoal,
  ): Promise<OptimizationRecommendations> {
    const response = await fetch(this.graphqlUrl, {
      body: JSON.stringify({
        query: GET_OPTIMIZATION_RECOMMENDATIONS_QUERY,
        variables: { campaignId, goal },
      }),
      headers: {
        Authorization: `Bearer ${apiKey}`,
        "Content-Type": "application/json",
        "User-Agent": "MCP-Server/1.0",
      },
      method: "POST",
    });

    if (!response.ok) {
      if (response.status === 401 || response.status === 403) {
        throw new Error("Authentication failed");
      }
      if (response.status >= 500) {
        throw new Error("External service temporarily unavailable");
      }
      throw new Error("Request failed");
    }

    const result = (await response.json()) as GraphQLResponse<{
      optimizationRecommendations: OptimizationRecommendations;
    }>;

    if (result.errors && result.errors.length > 0) {
      throw new Error("Invalid request parameters or query");
    }

    if (!result.data?.optimizationRecommendations) {
      throw new Error("No data received");
    }

    return result.data.optimizationRecommendations;
  }

  // Get product recommendations
  async getProductRecommendations(
    apiKey: string,
    params: {
      budget: number;
      campaignBrief: string;
      preferredFormats?: string[];
      targetSignals?: ("buyer" | "scope3" | "third_party")[];
    },
  ): Promise<{
    guaranteed: PublisherMediaProduct[];
    nonGuaranteed: PublisherMediaProduct[];
    recommendations: {
      product: PublisherMediaProduct;
      reason: string;
      signalTypes: string[];
    }[];
  }> {
    return this.productDiscovery.getRecommendedProducts(apiKey, params);
  }

  async getTacticBreakdown(
    apiKey: string,
    campaignId: string,
    dateRange: { end: Date; start: Date },
  ): Promise<Record<string, unknown>[]> {
    const response = await fetch(this.graphqlUrl, {
      body: JSON.stringify({
        query: GET_TACTIC_BREAKDOWN_QUERY,
        variables: {
          campaignId,
          endDate: dateRange.end.toISOString().split("T")[0],
          startDate: dateRange.start.toISOString().split("T")[0],
        },
      }),
      headers: {
        Authorization: `Bearer ${apiKey}`,
        "Content-Type": "application/json",
        "User-Agent": "MCP-Server/1.0",
      },
      method: "POST",
    });

    const result = (await response.json()) as GraphQLResponse<{
      tacticBreakdown: Record<string, unknown>[];
    }>;

    if (result.errors) {
      throw new Error(`GraphQL errors: ${JSON.stringify(result.errors)}`);
    }

    return result.data?.tacticBreakdown || [];
  }

  // Inventory Option Management Methods

  async getTacticPerformance(
    apiKey: string,
    tacticId: string,
    dateRange: { end: Date; start: Date },
  ): Promise<Record<string, unknown>> {
    const response = await fetch(this.graphqlUrl, {
      body: JSON.stringify({
        query: GET_TACTIC_PERFORMANCE_QUERY,
        variables: {
          endDate: dateRange.end.toISOString().split("T")[0],
          startDate: dateRange.start.toISOString().split("T")[0],
          tacticId,
        },
      }),
      headers: {
        Authorization: `Bearer ${apiKey}`,
        "Content-Type": "application/json",
        "User-Agent": "MCP-Server/1.0",
      },
      method: "POST",
    });

    const result = (await response.json()) as GraphQLResponse<{
      tacticPerformance: Record<string, unknown>;
    }>;

    if (result.errors) {
      throw new Error(`GraphQL errors: ${JSON.stringify(result.errors)}`);
    }

    return result.data?.tacticPerformance || {};
  }

  // Inventory Option Management Methods

  // Targeting methods
  async getTargetingDimensions(apiKey: string): Promise<TargetingDimension[]> {
    const response = await fetch(this.graphqlUrl, {
      body: JSON.stringify({
        query: GET_TARGETING_DIMENSIONS_QUERY,
      }),
      headers: {
        Authorization: `Bearer ${apiKey}`,
        "Content-Type": "application/json",
        "User-Agent": "MCP-Server/1.0",
      },
      method: "POST",
    });

    if (!response.ok) {
      if (response.status === 401 || response.status === 403) {
        throw new Error("Authentication failed");
      }
      if (response.status >= 500) {
        throw new Error("External service temporarily unavailable");
      }
      throw new Error("Request failed");
    }

    const result = (await response.json()) as GraphQLResponse<{
      targetingDimensions: TargetingDimension[];
    }>;

    if (result.errors && result.errors.length > 0) {
      throw new Error("Invalid request parameters or query");
    }

    if (!result.data?.targetingDimensions) {
      throw new Error("No data received");
    }

    return result.data.targetingDimensions;
  }

  async listBrandAgentCampaigns(
    apiKey: string,
    brandAgentId: string,
    status?: string,
  ): Promise<BrandAgentCampaign[]> {
    const response = await fetch(this.graphqlUrl, {
      body: JSON.stringify({
        query: LIST_BRAND_AGENT_CAMPAIGNS_QUERY,
        variables: { brandAgentId, status },
      }),
      headers: {
        Authorization: `Bearer ${apiKey}`,
        "Content-Type": "application/json",
        "User-Agent": "MCP-Server/1.0",
      },
      method: "POST",
    });

    if (!response.ok) {
      if (response.status === 401 || response.status === 403) {
        throw new Error("Authentication failed");
      }
      if (response.status >= 500) {
        throw new Error("External service temporarily unavailable");
      }
      throw new Error("Request failed");
    }

    const result =
      (await response.json()) as GraphQLResponse<BrandAgentCampaignsData>;

    if (result.errors && result.errors.length > 0) {
      throw new Error("Invalid request parameters or query");
    }

    if (!result.data?.brandAgentCampaigns) {
      throw new Error("No data received");
    }

    return result.data.brandAgentCampaigns;
  }

  async listBrandAgentCreatives(
    apiKey: string,
    brandAgentId: string,
  ): Promise<BrandAgentCreative[]> {
    const response = await fetch(this.graphqlUrl, {
      body: JSON.stringify({
        query: LIST_BRAND_AGENT_CREATIVES_QUERY,
        variables: { brandAgentId },
      }),
      headers: {
        Authorization: `Bearer ${apiKey}`,
        "Content-Type": "application/json",
        "User-Agent": "MCP-Server/1.0",
      },
      method: "POST",
    });

    if (!response.ok) {
      if (response.status === 401 || response.status === 403) {
        throw new Error("Authentication failed");
      }
      if (response.status >= 500) {
        throw new Error("External service temporarily unavailable");
      }
      throw new Error("Request failed");
    }

    const result =
      (await response.json()) as GraphQLResponse<BrandAgentCreativesData>;

    if (result.errors && result.errors.length > 0) {
      throw new Error("Invalid request parameters or query");
    }

    if (!result.data?.brandAgentCreatives) {
      throw new Error("No data received");
    }

    return result.data.brandAgentCreatives;
  }

  // List Brand Agent PMPs (stubbed until backend ready)
  async listBrandAgentPMPs(
    apiKey: string,
    brandAgentId: string,
  ): Promise<PMP[]> {
    // STUB implementation
    console.log("[STUB] listBrandAgentPMPs", { brandAgentId });

    // Return empty array for now
    return [];
  }

  async listBrandAgents(
    apiKey: string,
    where?: BrandAgentWhereInput,
  ): Promise<BrandAgent[]> {
    const response = await fetch(this.graphqlUrl, {
      body: JSON.stringify({
        query: LIST_BRAND_AGENTS_QUERY,
        variables: { where },
      }),
      headers: {
        Authorization: `Bearer ${apiKey}`,
        "Content-Type": "application/json",
        "User-Agent": "MCP-Server/1.0",
      },
      method: "POST",
    });

    if (!response.ok) {
      if (response.status === 401 || response.status === 403) {
        throw new Error("Authentication failed");
      }
      if (response.status >= 500) {
        throw new Error("External service temporarily unavailable");
      }
      throw new Error("Request failed");
    }

    const result = (await response.json()) as GraphQLResponse<BrandAgentsData>;

    if (result.errors && result.errors.length > 0) {
      throw new Error("Invalid request parameters or query");
    }

    if (!result.data?.brandAgents) {
      throw new Error("No data received");
    }

    return result.data.brandAgents;
  }

  // Brand Standards Agent methods
  async listBrandAgentStandards(
    apiKey: string,
    brandAgentId: string,
  ): Promise<BrandStandardsAgent[]> {
    const response = await fetch(this.graphqlUrl, {
      body: JSON.stringify({
        query: LIST_BRAND_AGENT_STANDARDS_QUERY,
        variables: { brandAgentId },
      }),
      headers: {
        Authorization: `Bearer ${apiKey}`,
        "Content-Type": "application/json",
        "User-Agent": "MCP-Server/1.0",
      },
      method: "POST",
    });

    if (!response.ok) {
      if (response.status === 401 || response.status === 403) {
        throw new Error("Authentication failed");
      }
      if (response.status >= 500) {
        throw new Error("External service temporarily unavailable");
      }
      throw new Error("Request failed");
    }

    const result =
      (await response.json()) as GraphQLResponse<BrandStandardsAgentsData>;

    if (result.errors && result.errors.length > 0) {
      throw new Error("Invalid request parameters or query");
    }

    return result.data?.brandStandardsAgents || [];
  }

  // Synthetic Audience Agent methods
  async listBrandAgentSyntheticAudiences(
    apiKey: string,
    brandAgentId: string,
  ): Promise<BrandStoryAgent[]> {
    const response = await fetch(this.graphqlUrl, {
      body: JSON.stringify({
        query: LIST_BRAND_AGENT_SYNTHETIC_AUDIENCES_QUERY,
        variables: { brandAgentId },
      }),
      headers: {
        Authorization: `Bearer ${apiKey}`,
        "Content-Type": "application/json",
        "User-Agent": "MCP-Server/1.0",
      },
      method: "POST",
    });

    if (!response.ok) {
      if (response.status === 401 || response.status === 403) {
        throw new Error("Authentication failed");
      }
      if (response.status >= 500) {
        throw new Error("External service temporarily unavailable");
      }
      throw new Error("Request failed");
    }

    const result =
      (await response.json()) as GraphQLResponse<BrandStoryAgentsData>;

    if (result.errors && result.errors.length > 0) {
      throw new Error("Invalid request parameters or query");
    }

    return result.data?.brandStoryAgents || [];
  }

  /**
   * List available creative formats from all providers
   */
  async listCreativeFormats(
    apiKey: string,
    filters?: {
      acceptsThirdPartyTags?: boolean;
      assemblyCapable?: boolean;
      search?: string;
      type?: "adcp" | "creative_agent" | "publisher";
    },
  ): Promise<CreativeFormatsResponse> {
    console.log("[STUB] listCreativeFormats - discovery from all providers");
    console.log("Filters:", filters);

    // Standard AdCP formats - sync with actual AdCP specification
    return {
      adcp_formats: [
        {
          description: "Standard mobile banner format",
          formatId: "display_banner_320x50",
          name: "Mobile Banner 320x50",
          requirements: {
            acceptsThirdPartyTags: true,
            assemblyCapable: true,
            requiredAssets: [
              {
                specs: {
                  dimensions: "320x50",
                  formats: ["jpg", "png", "gif"],
                  maxSize: "150KB",
                },
                type: "image",
              },
            ],
          },
          type: "adcp",
        },
        {
          description: "Standard leaderboard banner format",
          formatId: "display_banner_728x90",
          name: "Leaderboard Banner 728x90",
          requirements: {
            acceptsThirdPartyTags: true,
            assemblyCapable: true,
            requiredAssets: [
              {
                specs: {
                  dimensions: "728x90",
                  formats: ["jpg", "png", "gif"],
                  maxSize: "150KB",
                },
                type: "image",
              },
            ],
          },
          type: "adcp",
        },
        {
          description: "Standard VAST 4.0 compliant video creative",
          formatId: "video_vast_preroll",
          name: "VAST Video Pre-roll",
          requirements: {
            acceptsThirdPartyTags: true,
            assemblyCapable: true,
            requiredAssets: [
              {
                specs: {
                  dimensions: "16:9",
                  formats: ["mp4"],
                  maxSize: "100MB",
                },
                type: "video",
              },
            ],
          },
          type: "adcp",
        },
        {
          description: "Standard native article placement",
          formatId: "native_article",
          name: "Native Article Format",
          requirements: {
            acceptsThirdPartyTags: false,
            assemblyCapable: true,
            requiredAssets: [
              {
                specs: {
                  dimensions: "1200x628",
                  formats: ["jpg", "png"],
                  maxSize: "1MB",
                },
                type: "image",
              },
              {
                specs: {},
                type: "text",
              },
            ],
          },
          type: "adcp",
        },
      ],
      creative_agent_formats: [
        {
          description: "AI-generated creative from product catalog data",
          formatId: "ai_dynamic_product",
          name: "AI Dynamic Product Creative",
          requirements: {
            acceptsThirdPartyTags: false,
            assemblyCapable: true,
            requiredAssets: [],
          },
          type: "creative_agent",
        },
        {
          description: "AI-generated creative from brand guidelines and assets",
          formatId: "ai_brand_template",
          name: "AI Brand Template Generator",
          requirements: {
            acceptsThirdPartyTags: false,
            assemblyCapable: true,
            requiredAssets: [
              {
                specs: {
                  dimensions: "any",
                  formats: ["png", "svg"],
                  maxSize: "10MB",
                },
                type: "logo",
              },
            ],
          },
          type: "creative_agent",
        },
      ],
      publisher_formats: [
        {
          description: "Amazon DSP specific Connected TV video format",
          formatId: "amazon_dsp_ctv_video",
          name: "Amazon DSP CTV Video",
          requirements: {
            acceptsThirdPartyTags: false,
            assemblyCapable: true,
            requiredAssets: [
              {
                specs: {
                  dimensions: "1920x1080",
                  formats: ["mp4"],
                  maxSize: "200MB",
                },
                type: "video",
              },
              {
                specs: {
                  dimensions: "400x400",
                  formats: ["png"],
                  maxSize: "1MB",
                },
                type: "logo",
              },
            ],
          },
          type: "publisher",
        },
        {
          description: "Google Display & Video 360 responsive display creative",
          formatId: "google_dv360_responsive_display",
          name: "Google DV360 Responsive Display",
          requirements: {
            acceptsThirdPartyTags: true,
            assemblyCapable: true,
            requiredAssets: [
              {
                specs: {
                  dimensions: "responsive",
                  formats: ["jpg", "png"],
                  maxSize: "5MB",
                },
                type: "image",
              },
              {
                specs: {},
                type: "text",
              },
              {
                specs: {
                  dimensions: "128x128",
                  formats: ["png"],
                  maxSize: "100KB",
                },
                type: "logo",
              },
            ],
          },
          type: "publisher",
        },
      ],
    };
  }

  /**
   * List creatives for a buyer agent with optional filters
   */
  async listCreatives(
    apiKey: string,
    buyerAgentId: string,
    filter?: CreativeFilter,
    pagination?: PaginationInput,
    includeCampaigns?: boolean,
  ): Promise<CreativeListResponse> {
    // STUB: Will query format providers
    console.log("[STUB] listCreatives - will query format providers");
    console.log("Query:", {
      buyerAgentId,
      filter,
      includeCampaigns,
      pagination,
    });

    return {
      creatives: [],
      hasMore: false,
      summary: {
        activeCreatives: 0,
        assignedCreatives: 0,
        draftCreatives: 0,
        totalCreatives: 0,
        unassignedCreatives: 0,
      },
      totalCount: 0,
    };
  }

  // List inventory options for a campaign
  async listInventoryOptions(
    apiKey: string,
    campaignId: string,
  ): Promise<InventoryOption[]> {
    const response = await fetch(this.graphqlUrl, {
      body: JSON.stringify({
        query: LIST_INVENTORY_OPTIONS_QUERY,
        variables: { campaignId },
      }),
      headers: {
        Authorization: `Bearer ${apiKey}`,
        "Content-Type": "application/json",
        "User-Agent": "MCP-Server/1.0",
      },
      method: "POST",
    });

    if (!response.ok) {
      if (response.status === 401 || response.status === 403) {
        throw new Error("Authentication failed");
      }
      if (response.status >= 500) {
        throw new Error("External service temporarily unavailable");
      }
      throw new Error("Request failed");
    }

    const result = (await response.json()) as GraphQLResponse<{
      inventoryOptions: InventoryOptionsData;
    }>;

    if (result.errors && result.errors.length > 0) {
      throw new Error("Invalid request parameters or query");
    }

    if (!result.data?.inventoryOptions) {
      throw new Error("No data received");
    }

    return result.data.inventoryOptions.inventoryOptions;
  }

  // ========================================
  // CREATIVE MANAGEMENT METHODS (MCP Orchestration + REST)
  // ========================================

  async listMeasurementSources(
    apiKey: string,
    brandAgentId: string,
  ): Promise<MeasurementSource[]> {
    const response = await fetch(this.graphqlUrl, {
      body: JSON.stringify({
        query: LIST_MEASUREMENT_SOURCES_QUERY,
        variables: { brandAgentId },
      }),
      headers: {
        Authorization: `Bearer ${apiKey}`,
        "Content-Type": "application/json",
        "User-Agent": "MCP-Server/1.0",
      },
      method: "POST",
    });

    if (!response.ok) {
      if (response.status === 401 || response.status === 403) {
        throw new Error("Authentication failed");
      }
      if (response.status >= 500) {
        throw new Error("External service temporarily unavailable");
      }
      throw new Error("Request failed");
    }

    const result =
      (await response.json()) as GraphQLResponse<MeasurementSourcesData>;

    if (result.errors && result.errors.length > 0) {
      throw new Error("Invalid request parameters or query");
    }

    if (!result.data?.measurementSources) {
      throw new Error("No data received");
    }

    return result.data.measurementSources;
  }

  async listSyntheticAudiences(
    apiKey: string,
    brandAgentId: string,
  ): Promise<SyntheticAudience[]> {
    const response = await fetch(this.graphqlUrl, {
      body: JSON.stringify({
        query: LIST_SYNTHETIC_AUDIENCES_QUERY,
        variables: { brandAgentId },
      }),
      headers: {
        Authorization: `Bearer ${apiKey}`,
        "Content-Type": "application/json",
        "User-Agent": "MCP-Server/1.0",
      },
      method: "POST",
    });

    if (!response.ok) {
      if (response.status === 401 || response.status === 403) {
        throw new Error("Authentication failed");
      }
      if (response.status >= 500) {
        throw new Error("External service temporarily unavailable");
      }
      throw new Error("Request failed");
    }

    const result =
      (await response.json()) as GraphQLResponse<SyntheticAudiencesData>;

    if (result.errors && result.errors.length > 0) {
      throw new Error("Invalid request parameters or query");
    }

    if (!result.data?.syntheticAudiences) {
      throw new Error("No data received");
    }

    return result.data.syntheticAudiences;
  }

  async listWebhookSubscriptions(
    apiKey: string,
    brandAgentId: string,
  ): Promise<WebhookSubscription[]> {
    const response = await fetch(this.graphqlUrl, {
      body: JSON.stringify({
        query: LIST_WEBHOOK_SUBSCRIPTIONS_QUERY,
        variables: { brandAgentId },
      }),
      headers: {
        Authorization: `Bearer ${apiKey}`,
        "Content-Type": "application/json",
        "User-Agent": "MCP-Server/1.0",
      },
      method: "POST",
    });

    const result = (await response.json()) as GraphQLResponse<{
      webhookSubscriptions: WebhookSubscription[];
    }>;

    if (result.errors) {
      throw new Error(`GraphQL errors: ${JSON.stringify(result.errors)}`);
    }

    return result.data?.webhookSubscriptions || [];
  }

  // Campaign methods
  async parseStrategyPrompt(
    apiKey: string,
    input: ParseStrategyPromptInput,
  ): Promise<ParsedStrategyDetails> {
    const response = await fetch(this.graphqlUrl, {
      body: JSON.stringify({
        query: PARSE_STRATEGY_PROMPT_QUERY,
        variables: input,
      }),
      headers: {
        Authorization: `Bearer ${apiKey}`,
        "Content-Type": "application/json",
        "User-Agent": "MCP-Server/1.0",
      },
      method: "POST",
    });

    if (!response.ok) {
      if (response.status === 401 || response.status === 403) {
        throw new Error("Authentication failed");
      }
      if (response.status >= 500) {
        throw new Error("External service temporarily unavailable");
      }
      throw new Error("Request failed");
    }

    const result =
      (await response.json()) as GraphQLResponse<ParseStrategyPromptData>;

    if (result.errors && result.errors.length > 0) {
      throw new Error("Invalid request parameters or query");
    }

    if (!result.data?.parseStrategyPrompt) {
      throw new Error("No data received");
    }

    return result.data.parseStrategyPrompt;
  }

  /**
   * Revise a creative based on publisher feedback
   */
  async reviseCreative(
    apiKey: string,
    params: CreativeRevisionInput,
  ): Promise<Creative> {
    console.log("[STUB] reviseCreative - applying revisions");
    console.log("Revision params:", params);

    // Mock revision result
    return {
      assemblyMethod: "pre_assembled",
      assetIds: params.revisions.assetIds || [],
      buyerAgentId: "ba_123",
      content: {
        ...params.revisions.content,
      },
      contentCategories: params.revisions.contentCategories,
      createdBy: "user@example.com",
      createdDate: new Date(Date.now() - 172800000).toISOString(),
      creativeId: params.creativeId,
      creativeName: "Summer Sale Banner (Revised)",
      customerId: 1,
      format: {
        formatId: "display_banner_728x90",
        type: "adcp",
      },
      lastModifiedBy: "user@example.com",

      lastModifiedDate: new Date().toISOString(),
      status: "pending_review",
      targetAudience: params.revisions.targetAudience,
      version: "1.1",
    };
  }

  /**
   * Sync creative to publishers for approval
   */
  async syncCreativeToPublishers(
    apiKey: string,
    params: {
      campaignId?: string;
      creativeId: string;
      preApproval?: boolean;
      publisherIds: string[];
    },
  ): Promise<PublisherSyncResult[]> {
    console.log("[STUB] syncCreativeToPublishers - syncing for approval");
    console.log("Params:", params);

    // Mock sync results
    return params.publisherIds.map((publisherId) => {
      // Simulate different scenarios
      const isStandardFormat = Math.random() > 0.3;
      const syncSuccess = Math.random() > 0.1;

      return {
        approvalStatus:
          syncSuccess && isStandardFormat ? "auto_approved" : "pending",
        creativeId: params.creativeId,
        error: syncSuccess
          ? undefined
          : "Publisher API temporarily unavailable",
        estimatedReviewTime: isStandardFormat ? "Instant" : "24 hours",
        publisherId,
        publisherName: `Publisher ${publisherId}`,
        syncedAt: new Date().toISOString(),
        syncStatus: syncSuccess ? "success" : "failed",
      };
    });
  }

  /**
   * Unassign creative from campaign
   */
  async unassignCreativeFromCampaign(
    apiKey: string,
    creativeId: string,
    campaignId: string,
  ): Promise<AssignmentResult> {
    console.log("[STUB] unassignCreativeFromCampaign");
    console.log("Unassignment:", { campaignId, creativeId });

    return {
      campaignId,
      creativeId,
      message: `[STUB] Creative ${creativeId} unassigned from campaign ${campaignId}`,
      success: true,
    };
  }

  async updateBrandAgent(
    apiKey: string,
    id: string,
    input: BrandAgentUpdateInput,
  ): Promise<BrandAgent> {
    const response = await fetch(this.graphqlUrl, {
      body: JSON.stringify({
        query: UPDATE_BRAND_AGENT_MUTATION,
        variables: { id, input },
      }),
      headers: {
        Authorization: `Bearer ${apiKey}`,
        "Content-Type": "application/json",
        "User-Agent": "MCP-Server/1.0",
      },
      method: "POST",
    });

    if (!response.ok) {
      if (response.status === 401 || response.status === 403) {
        throw new Error("Authentication failed");
      }
      if (response.status >= 500) {
        throw new Error("External service temporarily unavailable");
      }
      throw new Error("Request failed");
    }

    const result = (await response.json()) as GraphQLResponse<{
      updateBrandAgent: BrandAgent;
    }>;

    if (result.errors && result.errors.length > 0) {
      throw new Error("Invalid request parameters or query");
    }

    if (!result.data?.updateBrandAgent) {
      throw new Error("No data received");
    }

    return result.data.updateBrandAgent;
  }

  async updateBrandAgentCampaign(
    apiKey: string,
    id: string,
    input: BrandAgentCampaignUpdateInput,
  ): Promise<BrandAgentCampaign> {
    const response = await fetch(this.graphqlUrl, {
      body: JSON.stringify({
        query: UPDATE_BRAND_AGENT_CAMPAIGN_MUTATION,
        variables: { id, input },
      }),
      headers: {
        Authorization: `Bearer ${apiKey}`,
        "Content-Type": "application/json",
        "User-Agent": "MCP-Server/1.0",
      },
      method: "POST",
    });

    if (!response.ok) {
      if (response.status === 401 || response.status === 403) {
        throw new Error("Authentication failed");
      }
      if (response.status >= 500) {
        throw new Error("External service temporarily unavailable");
      }
      throw new Error("Request failed");
    }

    const result = (await response.json()) as GraphQLResponse<{
      updateBrandAgentCampaign: BrandAgentCampaign;
    }>;

    if (result.errors && result.errors.length > 0) {
      throw new Error("Invalid request parameters or query");
    }

    if (!result.data?.updateBrandAgentCampaign) {
      throw new Error("No data received");
    }

    return result.data.updateBrandAgentCampaign;
  }

  async updateBrandAgentCreative(
    apiKey: string,
    id: string,
    input: BrandAgentCreativeUpdateInput,
  ): Promise<BrandAgentCreative> {
    const response = await fetch(this.graphqlUrl, {
      body: JSON.stringify({
        query: UPDATE_BRAND_AGENT_CREATIVE_MUTATION,
        variables: { id, input },
      }),
      headers: {
        Authorization: `Bearer ${apiKey}`,
        "Content-Type": "application/json",
        "User-Agent": "MCP-Server/1.0",
      },
      method: "POST",
    });

    if (!response.ok) {
      if (response.status === 401 || response.status === 403) {
        throw new Error("Authentication failed");
      }
      if (response.status >= 500) {
        throw new Error("External service temporarily unavailable");
      }
      throw new Error("Request failed");
    }

    const result = (await response.json()) as GraphQLResponse<{
      updateBrandAgentCreative: BrandAgentCreative;
    }>;

    if (result.errors && result.errors.length > 0) {
      throw new Error("Invalid request parameters or query");
    }

    if (!result.data?.updateBrandAgentCreative) {
      throw new Error("No data received");
    }

    return result.data.updateBrandAgentCreative;
  }

<<<<<<< HEAD
  async updateBrandAgentStandards(
    apiKey: string,
    agentId: string,
    name: string,
    prompt: string,
  ): Promise<{
    createdAt: string;
    id: string;
    name: string;
    prompt: string;
    status: string;
  }> {
    const response = await fetch(this.graphqlUrl, {
      body: JSON.stringify({
        query: UPDATE_BRAND_AGENT_STANDARDS_MUTATION,
        variables: { agentId, name, prompt },
      }),
      headers: {
        Authorization: `Bearer ${apiKey}`,
        "Content-Type": "application/json",
        "User-Agent": "MCP-Server/1.0",
      },
      method: "POST",
    });

    if (!response.ok) {
      if (response.status === 401 || response.status === 403) {
        throw new Error("Authentication failed");
      }
      if (response.status >= 500) {
        throw new Error("External service temporarily unavailable");
      }
      throw new Error("Request failed");
    }

    const result = (await response.json()) as GraphQLResponse<{
      createAgentModel: {
        createdAt: string;
        id: string;
        name: string;
        prompt: string;
        status: string;
      };
    }>;

    if (result.errors && result.errors.length > 0) {
      throw new Error("Invalid request parameters or query");
    }

    if (!result.data?.createAgentModel) {
      throw new Error("No data received");
    }

    return result.data.createAgentModel;
  }

  async updateBrandAgentSyntheticAudience(
    apiKey: string,
    previousModelId: string,
    name: string,
    prompt: string,
  ): Promise<{
    createdAt: string;
    id: string;
    name: string;
    prompt: string;
    status: string;
  }> {
    const response = await fetch(this.graphqlUrl, {
      body: JSON.stringify({
        query: UPDATE_BRAND_AGENT_SYNTHETIC_AUDIENCE_MUTATION,
        variables: { name, previousModelId, prompt },
      }),
      headers: {
        Authorization: `Bearer ${apiKey}`,
        "Content-Type": "application/json",
        "User-Agent": "MCP-Server/1.0",
      },
      method: "POST",
    });

    if (!response.ok) {
      if (response.status === 401 || response.status === 403) {
        throw new Error("Authentication failed");
      }
      if (response.status >= 500) {
        throw new Error("External service temporarily unavailable");
      }
      throw new Error("Request failed");
    }

    const result = (await response.json()) as GraphQLResponse<{
      updateBrandStory: {
        createdAt: string;
        id: string;
        name: string;
        prompt: string;
        status: string;
      };
    }>;

    if (result.errors && result.errors.length > 0) {
      throw new Error("Invalid request parameters or query");
    }

    if (!result.data?.updateBrandStory) {
      throw new Error("No data received");
    }

    return result.data.updateBrandStory;
=======
  // ========================================
  // PMP (PRIVATE MARKETPLACE) METHODS
  // ========================================

  // Update Brand Agent PMP (stubbed until backend ready)
  async updateBrandAgentPMP(
    apiKey: string,
    id: string,
    input: PMPUpdateInput,
  ): Promise<PMP> {
    // STUB implementation - will use parse/update pattern
    console.log("[STUB] updateBrandAgentPMP", { id, input });

    const pmp: PMP = {
      brandAgentId: "ba_123", // Would be fetched from existing PMP
      createdAt: new Date(Date.now() - 86400000), // Yesterday
      dealIds: [
        {
          dealId: `GOOG_updated_${Date.now()}`,
          ssp: "Google Ad Manager",
          status: "active",
        },
        {
          dealId: `AMZN_updated_${Date.now()}`,
          ssp: "Amazon Publisher Services",
          status: "active",
        },
      ],
      id,
      name: input.name || "Updated PMP Campaign",
      prompt: input.prompt || "Updated PMP requirements",
      status: input.status || "active",
      summary:
        "PMP updated with new requirements. Deal IDs have been refreshed for optimal performance.",
      updatedAt: new Date(),
    };

    return pmp;
>>>>>>> 68bbcf26
  }

  /**
   * Update existing creative
   */
  async updateCreative(
    apiKey: string,
    input: UpdateCreativeInput,
  ): Promise<Creative> {
    // STUB: Will update through format providers
    console.log("[STUB] updateCreative - will update through format providers");
    console.log("Input:", input);

    // Mock updated creative
    const mockCreative: Creative = {
      assemblyMethod: "pre_assembled",
      assetIds: input.updates.content?.assetIds || [],
      buyerAgentId: "ba_123",
      content: input.updates.content || {},
      createdBy: "api_user",

      createdDate: new Date(Date.now() - 86400000).toISOString(),
      creativeId: input.creativeId,
      creativeName: input.updates.name || "Updated Creative",
      customerId: await this.getCustomerId(apiKey),

      format: { formatId: "display_banner", type: "adcp" },

      lastModifiedBy: "api_user",
      lastModifiedDate: new Date().toISOString(),
      status: input.updates.status || "draft",
      version: "1.1.0", // Version bump
    };

    return mockCreative;
  }

  // Update inventory option
  async updateInventoryOption(
    apiKey: string,
    optionId: string,
    input: InventoryOptionUpdateInput,
  ): Promise<InventoryOption> {
    const response = await fetch(this.graphqlUrl, {
      body: JSON.stringify({
        query: UPDATE_INVENTORY_OPTION_MUTATION,
        variables: { id: optionId, input },
      }),
      headers: {
        Authorization: `Bearer ${apiKey}`,
        "Content-Type": "application/json",
        "User-Agent": "MCP-Server/1.0",
      },
      method: "POST",
    });

    if (!response.ok) {
      if (response.status === 401 || response.status === 403) {
        throw new Error("Authentication failed");
      }
      if (response.status >= 500) {
        throw new Error("External service temporarily unavailable");
      }
      throw new Error("Request failed");
    }

    const result = (await response.json()) as GraphQLResponse<{
      updateInventoryOption: InventoryOption;
    }>;

    if (result.errors && result.errors.length > 0) {
      throw new Error("Invalid request parameters or query");
    }

    if (!result.data?.updateInventoryOption) {
      throw new Error("No data received");
    }

    return result.data.updateInventoryOption;
  }

  async updateOneStrategy(
    apiKey: string,
    input: UpdateStrategyInput,
  ): Promise<Strategy> {
    const variables = {
      brandStandardsAgentId: input.brandStandardsAgentId
        ? parseInt(input.brandStandardsAgentId)
        : null,
      brandStoryAgentIds: input.brandStoryAgentIds?.map((id) => parseInt(id)),
      channelCodes: input.channelCodes,
      countryCodes: input.countryCodes,
      name: input.name,
      prompt: input.prompt,
      strategyId: parseFloat(input.strategyId),
    };

    const response = await fetch(this.graphqlUrl, {
      body: JSON.stringify({
        query: UPDATE_ONE_STRATEGY_MUTATION,
        variables,
      }),
      headers: {
        Authorization: `Bearer ${apiKey}`,
        "Content-Type": "application/json",
        "User-Agent": "MCP-Server/1.0",
      },
      method: "POST",
    });

    if (!response.ok) {
      if (response.status === 401 || response.status === 403) {
        throw new Error("Authentication failed");
      }
      if (response.status >= 500) {
        throw new Error("External service temporarily unavailable");
      }
      throw new Error("Request failed");
    }

    const result = (await response.json()) as GraphQLResponse<{
      updateOneStrategy: Strategy;
    }>;

    if (result.errors && result.errors.length > 0) {
      throw new Error("Invalid request parameters or query");
    }

    if (!result.data?.updateOneStrategy) {
      throw new Error("No data received");
    }

    return result.data.updateOneStrategy;
  }

  // Removed parseCreativePrompt - AI generation handled by creative agents
  // Removed detectFileFormat - handled by REST upload layer
}<|MERGE_RESOLUTION|>--- conflicted
+++ resolved
@@ -437,90 +437,6 @@
     return result.data.createBrandAgentCreative;
   }
 
-<<<<<<< HEAD
-  async createBrandAgentStandards(
-    apiKey: string,
-    input: BrandStandardsAgentInput,
-  ): Promise<BrandStandardsAgent> {
-    const response = await fetch(this.graphqlUrl, {
-      body: JSON.stringify({
-        query: CREATE_BRAND_AGENT_STANDARDS_MUTATION,
-        variables: { ...input },
-      }),
-      headers: {
-        Authorization: `Bearer ${apiKey}`,
-        "Content-Type": "application/json",
-        "User-Agent": "MCP-Server/1.0",
-      },
-      method: "POST",
-    });
-
-    if (!response.ok) {
-      if (response.status === 401 || response.status === 403) {
-        throw new Error("Authentication failed");
-      }
-      if (response.status >= 500) {
-        throw new Error("External service temporarily unavailable");
-      }
-      throw new Error("Request failed");
-    }
-
-    const result = (await response.json()) as GraphQLResponse<{
-      createBrandStandardsAgent: BrandStandardsAgent;
-    }>;
-
-    if (result.errors && result.errors.length > 0) {
-      throw new Error("Invalid request parameters or query");
-    }
-
-    if (!result.data?.createBrandStandardsAgent) {
-      throw new Error("No data received");
-    }
-
-    return result.data.createBrandStandardsAgent;
-  }
-
-  async createBrandAgentSyntheticAudience(
-    apiKey: string,
-    input: BrandStoryAgentInput,
-  ): Promise<BrandStoryAgent> {
-    const response = await fetch(this.graphqlUrl, {
-      body: JSON.stringify({
-        query: CREATE_BRAND_AGENT_SYNTHETIC_AUDIENCE_MUTATION,
-        variables: { ...input },
-      }),
-      headers: {
-        Authorization: `Bearer ${apiKey}`,
-        "Content-Type": "application/json",
-        "User-Agent": "MCP-Server/1.0",
-      },
-      method: "POST",
-    });
-
-    if (!response.ok) {
-      if (response.status === 401 || response.status === 403) {
-        throw new Error("Authentication failed");
-      }
-      if (response.status >= 500) {
-        throw new Error("External service temporarily unavailable");
-      }
-      throw new Error("Request failed");
-    }
-
-    const result = (await response.json()) as GraphQLResponse<{
-      createBrandStoryAgent: BrandStoryAgent;
-    }>;
-
-    if (result.errors && result.errors.length > 0) {
-      throw new Error("Invalid request parameters or query");
-    }
-
-    if (!result.data?.createBrandStoryAgent) {
-      throw new Error("No data received");
-    }
-
-    return result.data.createBrandStoryAgent;
-=======
   // Create Brand Agent PMP (stubbed until backend ready)
   async createBrandAgentPMP(
     apiKey: string,
@@ -560,7 +476,90 @@
     };
 
     return pmp;
->>>>>>> 68bbcf26
+  }
+
+  async createBrandAgentStandards(
+    apiKey: string,
+    input: BrandStandardsAgentInput,
+  ): Promise<BrandStandardsAgent> {
+    const response = await fetch(this.graphqlUrl, {
+      body: JSON.stringify({
+        query: CREATE_BRAND_AGENT_STANDARDS_MUTATION,
+        variables: { ...input },
+      }),
+      headers: {
+        Authorization: `Bearer ${apiKey}`,
+        "Content-Type": "application/json",
+        "User-Agent": "MCP-Server/1.0",
+      },
+      method: "POST",
+    });
+
+    if (!response.ok) {
+      if (response.status === 401 || response.status === 403) {
+        throw new Error("Authentication failed");
+      }
+      if (response.status >= 500) {
+        throw new Error("External service temporarily unavailable");
+      }
+      throw new Error("Request failed");
+    }
+
+    const result = (await response.json()) as GraphQLResponse<{
+      createBrandStandardsAgent: BrandStandardsAgent;
+    }>;
+
+    if (result.errors && result.errors.length > 0) {
+      throw new Error("Invalid request parameters or query");
+    }
+
+    if (!result.data?.createBrandStandardsAgent) {
+      throw new Error("No data received");
+    }
+
+    return result.data.createBrandStandardsAgent;
+  }
+
+  async createBrandAgentSyntheticAudience(
+    apiKey: string,
+    input: BrandStoryAgentInput,
+  ): Promise<BrandStoryAgent> {
+    const response = await fetch(this.graphqlUrl, {
+      body: JSON.stringify({
+        query: CREATE_BRAND_AGENT_SYNTHETIC_AUDIENCE_MUTATION,
+        variables: { ...input },
+      }),
+      headers: {
+        Authorization: `Bearer ${apiKey}`,
+        "Content-Type": "application/json",
+        "User-Agent": "MCP-Server/1.0",
+      },
+      method: "POST",
+    });
+
+    if (!response.ok) {
+      if (response.status === 401 || response.status === 403) {
+        throw new Error("Authentication failed");
+      }
+      if (response.status >= 500) {
+        throw new Error("External service temporarily unavailable");
+      }
+      throw new Error("Request failed");
+    }
+
+    const result = (await response.json()) as GraphQLResponse<{
+      createBrandStoryAgent: BrandStoryAgent;
+    }>;
+
+    if (result.errors && result.errors.length > 0) {
+      throw new Error("Invalid request parameters or query");
+    }
+
+    if (!result.data?.createBrandStoryAgent) {
+      throw new Error("No data received");
+    }
+
+    return result.data.createBrandStoryAgent;
   }
 
   async createCampaignEvent(
@@ -2557,122 +2556,6 @@
     return result.data.updateBrandAgentCreative;
   }
 
-<<<<<<< HEAD
-  async updateBrandAgentStandards(
-    apiKey: string,
-    agentId: string,
-    name: string,
-    prompt: string,
-  ): Promise<{
-    createdAt: string;
-    id: string;
-    name: string;
-    prompt: string;
-    status: string;
-  }> {
-    const response = await fetch(this.graphqlUrl, {
-      body: JSON.stringify({
-        query: UPDATE_BRAND_AGENT_STANDARDS_MUTATION,
-        variables: { agentId, name, prompt },
-      }),
-      headers: {
-        Authorization: `Bearer ${apiKey}`,
-        "Content-Type": "application/json",
-        "User-Agent": "MCP-Server/1.0",
-      },
-      method: "POST",
-    });
-
-    if (!response.ok) {
-      if (response.status === 401 || response.status === 403) {
-        throw new Error("Authentication failed");
-      }
-      if (response.status >= 500) {
-        throw new Error("External service temporarily unavailable");
-      }
-      throw new Error("Request failed");
-    }
-
-    const result = (await response.json()) as GraphQLResponse<{
-      createAgentModel: {
-        createdAt: string;
-        id: string;
-        name: string;
-        prompt: string;
-        status: string;
-      };
-    }>;
-
-    if (result.errors && result.errors.length > 0) {
-      throw new Error("Invalid request parameters or query");
-    }
-
-    if (!result.data?.createAgentModel) {
-      throw new Error("No data received");
-    }
-
-    return result.data.createAgentModel;
-  }
-
-  async updateBrandAgentSyntheticAudience(
-    apiKey: string,
-    previousModelId: string,
-    name: string,
-    prompt: string,
-  ): Promise<{
-    createdAt: string;
-    id: string;
-    name: string;
-    prompt: string;
-    status: string;
-  }> {
-    const response = await fetch(this.graphqlUrl, {
-      body: JSON.stringify({
-        query: UPDATE_BRAND_AGENT_SYNTHETIC_AUDIENCE_MUTATION,
-        variables: { name, previousModelId, prompt },
-      }),
-      headers: {
-        Authorization: `Bearer ${apiKey}`,
-        "Content-Type": "application/json",
-        "User-Agent": "MCP-Server/1.0",
-      },
-      method: "POST",
-    });
-
-    if (!response.ok) {
-      if (response.status === 401 || response.status === 403) {
-        throw new Error("Authentication failed");
-      }
-      if (response.status >= 500) {
-        throw new Error("External service temporarily unavailable");
-      }
-      throw new Error("Request failed");
-    }
-
-    const result = (await response.json()) as GraphQLResponse<{
-      updateBrandStory: {
-        createdAt: string;
-        id: string;
-        name: string;
-        prompt: string;
-        status: string;
-      };
-    }>;
-
-    if (result.errors && result.errors.length > 0) {
-      throw new Error("Invalid request parameters or query");
-    }
-
-    if (!result.data?.updateBrandStory) {
-      throw new Error("No data received");
-    }
-
-    return result.data.updateBrandStory;
-=======
-  // ========================================
-  // PMP (PRIVATE MARKETPLACE) METHODS
-  // ========================================
-
   // Update Brand Agent PMP (stubbed until backend ready)
   async updateBrandAgentPMP(
     apiKey: string,
@@ -2707,7 +2590,122 @@
     };
 
     return pmp;
->>>>>>> 68bbcf26
+  }
+
+  async updateBrandAgentStandards(
+    apiKey: string,
+    agentId: string,
+    name: string,
+    prompt: string,
+  ): Promise<{
+    createdAt: string;
+    id: string;
+    name: string;
+    prompt: string;
+    status: string;
+  }> {
+    const response = await fetch(this.graphqlUrl, {
+      body: JSON.stringify({
+        query: UPDATE_BRAND_AGENT_STANDARDS_MUTATION,
+        variables: { agentId, name, prompt },
+      }),
+      headers: {
+        Authorization: `Bearer ${apiKey}`,
+        "Content-Type": "application/json",
+        "User-Agent": "MCP-Server/1.0",
+      },
+      method: "POST",
+    });
+
+    if (!response.ok) {
+      if (response.status === 401 || response.status === 403) {
+        throw new Error("Authentication failed");
+      }
+      if (response.status >= 500) {
+        throw new Error("External service temporarily unavailable");
+      }
+      throw new Error("Request failed");
+    }
+
+    const result = (await response.json()) as GraphQLResponse<{
+      createAgentModel: {
+        createdAt: string;
+        id: string;
+        name: string;
+        prompt: string;
+        status: string;
+      };
+    }>;
+
+    if (result.errors && result.errors.length > 0) {
+      throw new Error("Invalid request parameters or query");
+    }
+
+    if (!result.data?.createAgentModel) {
+      throw new Error("No data received");
+    }
+
+    return result.data.createAgentModel;
+  }
+
+  // ========================================
+  // PMP (PRIVATE MARKETPLACE) METHODS
+  // ========================================
+
+  async updateBrandAgentSyntheticAudience(
+    apiKey: string,
+    previousModelId: string,
+    name: string,
+    prompt: string,
+  ): Promise<{
+    createdAt: string;
+    id: string;
+    name: string;
+    prompt: string;
+    status: string;
+  }> {
+    const response = await fetch(this.graphqlUrl, {
+      body: JSON.stringify({
+        query: UPDATE_BRAND_AGENT_SYNTHETIC_AUDIENCE_MUTATION,
+        variables: { name, previousModelId, prompt },
+      }),
+      headers: {
+        Authorization: `Bearer ${apiKey}`,
+        "Content-Type": "application/json",
+        "User-Agent": "MCP-Server/1.0",
+      },
+      method: "POST",
+    });
+
+    if (!response.ok) {
+      if (response.status === 401 || response.status === 403) {
+        throw new Error("Authentication failed");
+      }
+      if (response.status >= 500) {
+        throw new Error("External service temporarily unavailable");
+      }
+      throw new Error("Request failed");
+    }
+
+    const result = (await response.json()) as GraphQLResponse<{
+      updateBrandStory: {
+        createdAt: string;
+        id: string;
+        name: string;
+        prompt: string;
+        status: string;
+      };
+    }>;
+
+    if (result.errors && result.errors.length > 0) {
+      throw new Error("Invalid request parameters or query");
+    }
+
+    if (!result.data?.updateBrandStory) {
+      throw new Error("No data received");
+    }
+
+    return result.data.updateBrandStory;
   }
 
   /**
