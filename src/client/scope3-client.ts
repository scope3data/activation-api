import { BigQuery } from "@google-cloud/bigquery";

import type {
  BrandAgent,
  BrandAgentCampaign,
  BrandAgentCampaignInput,
  BrandAgentCampaignUpdateInput,
  BrandAgentCreative,
  BrandAgentCreativeInput,
  BrandAgentCreativeUpdateInput,
  BrandAgentInput,
  BrandAgentsData,
  BrandAgentUpdateInput,
  AgentWhereInput as BrandAgentWhereInput,
  BrandStandardsAgent,
  BrandStandardsAgentInput,
  BrandStandardsAgentsData,
  BrandStoryAgent,
  BrandStoryAgentInput,
  BrandStoryAgentsData,
  MeasurementSource,
  MeasurementSourceInput,
  SyntheticAudience,
  SyntheticAudienceInput,
  SyntheticAudiencesData,
} from "../types/brand-agent.js";
import type {
  AddAssetInput,
  AssignmentResult,
  BulkAssetImportResponse,
  CreateCreativeInput,
  Creative,
  CreativeFilter,
  CreativeFormatsResponse,
  CreativeListResponse,
  CreativeRevisionInput,
  PaginationInput,
  PublisherSyncResult,
  UpdateCreativeInput,
} from "../types/creative.js";
import type { ScoringOutcome, ScoringOutcomeInput } from "../types/events.js";
import type {
  BrandAgentPMPInput,
  DSPSeat,
  PMP,
  PMPUpdateInput,
} from "../types/pmp.js";
import type {
  Agent,
  AgentWhereInput,
  BitmapTargetingProfile,
  CreateBitmapTargetingProfileData,
  CreateBitmapTargetingProfileInput,
  CreateStrategyData,
  CreateStrategyInput,
  GenerateUpdatedStrategyPromptData,
  GenerateUpdatedStrategyPromptInput,
  GraphQLResponse,
  ParsedStrategyDetails,
  ParseStrategyPromptData,
  ParseStrategyPromptInput,
  Strategy,
  TargetingDimension,
  UpdateStrategyInput,
} from "../types/scope3.js";
import type {
  OptimizationGoal,
  OptimizationRecommendations,
  ProductDiscoveryQuery,
  PublisherMediaProduct,
  Tactic,
  TacticInput,
  TacticPerformance,
  TacticUpdateInput,
} from "../types/tactics.js";
import type {
  WebhookSubscription,
  WebhookSubscriptionInput,
} from "../types/webhooks.js";

import { AuthenticationService } from "../services/auth-service.js";
import { BrandAgentService } from "../services/brand-agent-service.js";
import { CampaignBigQueryService } from "../services/campaign-bigquery-service.js";
import { CreativeService } from "../services/creative-service.js";
import { TacticBigQueryService } from "../services/tactic-bigquery-service.js";
// import { GET_AGENTS_QUERY } from "./queries/agents.js"; // Removed - now using BigQuery
// import { GET_API_ACCESS_KEYS_QUERY } from "./queries/auth.js"; // Removed - no longer used
import {
  // ADD_MEASUREMENT_SOURCE_MUTATION, // Removed - was a GraphQL stub
  // CREATE_BRAND_AGENT_CAMPAIGN_MUTATION, // Unused - for future GraphQL operations
  // CREATE_BRAND_AGENT_CREATIVE_MUTATION, // Removed - now using BigQuery
  CREATE_BRAND_AGENT_MUTATION,
  CREATE_BRAND_AGENT_STANDARDS_MUTATION,
  CREATE_BRAND_AGENT_SYNTHETIC_AUDIENCE_MUTATION,
  CREATE_SYNTHETIC_AUDIENCE_MUTATION,
  DELETE_BRAND_AGENT_STANDARDS_MUTATION,
  DELETE_BRAND_AGENT_SYNTHETIC_AUDIENCE_MUTATION,
  // GET_BRAND_AGENT_QUERY, // Removed - now using BigQuery instead
  // LIST_BRAND_AGENT_CREATIVES_QUERY, // Removed - now using BigQuery
  LIST_BRAND_AGENT_STANDARDS_QUERY,
  LIST_BRAND_AGENT_SYNTHETIC_AUDIENCES_QUERY,
  LIST_BRAND_AGENTS_QUERY,
  // LIST_MEASUREMENT_SOURCES_QUERY, // Removed - was a GraphQL stub
  LIST_SYNTHETIC_AUDIENCES_QUERY,
  // UPDATE_BRAND_AGENT_CAMPAIGN_MUTATION, // Unused - for future GraphQL operations
  // UPDATE_BRAND_AGENT_CREATIVE_MUTATION, // Removed - now using BigQuery
  UPDATE_BRAND_AGENT_MUTATION,
  UPDATE_BRAND_AGENT_STANDARDS_MUTATION,
  UPDATE_BRAND_AGENT_SYNTHETIC_AUDIENCE_MUTATION,
} from "./queries/brand-agents.js";
import {
  CREATE_STRATEGY_MUTATION,
  GENERATE_UPDATED_STRATEGY_PROMPT_QUERY,
  PARSE_STRATEGY_PROMPT_QUERY,
  UPDATE_ONE_STRATEGY_MUTATION,
} from "./queries/campaigns.js";
import {
  // CREATE_SCORING_OUTCOME_MUTATION, // Removed - was a fake GraphQL stub
  CREATE_WEBHOOK_SUBSCRIPTION_MUTATION,
  // GET_BRAND_AGENT_CAMPAIGN_WITH_DELIVERY_QUERY, // Unused - for future GraphQL operations
  // GET_BUDGET_ALLOCATIONS_QUERY, // Removed - was a fake GraphQL stub
  // GET_CAMPAIGN_DELIVERY_DATA_QUERY, // Removed - was a fake GraphQL stub
  GET_CAMPAIGN_TACTICS_QUERY,
  // GET_SCORING_OUTCOMES_QUERY, // Removed - was a fake GraphQL stub
  GET_TACTIC_BREAKDOWN_QUERY,
  LIST_WEBHOOK_SUBSCRIPTIONS_QUERY,
} from "./queries/reporting.js";
// Creative queries will be imported when needed for actual implementation
// import {
//   ASSIGN_CREATIVE_TO_CAMPAIGN_MUTATION,
//   CREATE_CREATIVE_MUTATION,
//   GET_CAMPAIGN_CREATIVES_QUERY,
//   GET_CREATIVE_QUERY,
//   GET_CREATIVES_QUERY,
//   UNASSIGN_CREATIVE_FROM_CAMPAIGN_MUTATION,
//   UPLOAD_ASSET_MUTATION,
// } from "./queries/creatives.js";
import {
  CREATE_BITMAP_TARGETING_PROFILE_MUTATION,
  GET_TARGETING_DIMENSIONS_QUERY,
} from "./queries/targeting.js";
// PMP queries imported but not used yet - will be used when backend is ready
// import {
//   CREATE_BRAND_AGENT_PMP_MUTATION,
//   GET_DSP_SEATS_QUERY,
//   LIST_BRAND_AGENT_PMPS_QUERY,
//   UPDATE_BRAND_AGENT_PMP_MUTATION,
// } from "./queries/pmps.js";
import { ProductDiscoveryService } from "./services/product-discovery.js";

export class Scope3ApiClient {
  private authService: AuthenticationService;
  private brandAgentService: BrandAgentService;
  private campaignService: CampaignBigQueryService;
  private creativeService: CreativeService;
  private graphqlUrl: string;
  private productDiscovery: ProductDiscoveryService;
  private tacticService: TacticBigQueryService;

  constructor(
    graphqlUrl: string,
    campaignService?: CampaignBigQueryService,
    authService?: AuthenticationService,
  ) {
    this.graphqlUrl = graphqlUrl;
    this.productDiscovery = new ProductDiscoveryService(graphqlUrl);

    // Use injected services or create defaults
    this.authService = authService || new AuthenticationService(new BigQuery());
    this.campaignService = campaignService || new CampaignBigQueryService();

    // Initialize other services
    this.brandAgentService = new BrandAgentService(this.authService);
    this.creativeService = new CreativeService(this.authService);
    this.tacticService = new TacticBigQueryService();
  }

  /**
   * Add assets via reference management (MCP orchestration)
   * No file uploads - manages URLs, upload IDs, CDN references
   */
  async addAssets(
    apiKey: string,
    input: AddAssetInput,
  ): Promise<BulkAssetImportResponse> {
    console.log("[STUB] addAssets - reference management");
    console.log("Input:", input);

    // Mock asset import results
    const results = input.assets.map((asset, idx) => ({
      assetId: `asset_${Date.now()}_${idx}`,
      originalUrl: asset.source.url,
      success: true,
      uploadId: asset.source.uploadId,
    }));

    return {
      errorCount: 0,
      results,
      successCount: results.length,
      summary: `Successfully added ${results.length} assets via reference management`,
    };
  }

  // Measurement Source methods (stub)
  async addMeasurementSource(
    _apiKey: string,
    _input: MeasurementSourceInput,
  ): Promise<MeasurementSource> {
    throw new Error(
      "addMeasurementSource is not implemented yet - this was a GraphQL stub that doesn't exist in the backend",
    );
  }

  /**
   * Assign creative to campaign (both must belong to same buyer agent)
   */
  async assignCreativeToCampaign(
    apiKey: string,
    creativeId: string,
    campaignId: string,
    _buyerAgentId: string,
  ): Promise<AssignmentResult> {
    try {
      // Assign creative to campaign in BigQuery
      await this.campaignService.assignCreativeToCampaign(
        campaignId,
        creativeId,
      );

      return {
        campaignId,
        creativeId,
        message: `Creative ${creativeId} assigned to campaign ${campaignId}`,
        success: true,
      };
    } catch (error) {
      throw new Error(
        `Failed to assign creative to campaign: ${error instanceof Error ? error.message : String(error)}`,
      );
    }
  }

  /**
   * Call list_creative_formats on a specific sales agent
   */
  async callSalesAgentFormatDiscovery(
    salesAgentUrl: string,
    params: {
      acceptsThirdPartyTags?: boolean;
      includeRequirements?: boolean;
    },
  ): Promise<{
    formats: Array<{
      description: string;
      formatId: string;
      name: string;
      requirements: {
        acceptsThirdPartyTags: boolean;
        assemblyCapable: boolean;
        requiredAssets: Array<{
          specs: {
            dimensions?: string;
            formats?: string[];
            maxSize?: string;
          };
          type: string;
        }>;
      };
    }>;
  }> {
    console.log(
      `[DISCOVERY] Calling list_creative_formats on ${salesAgentUrl}`,
      params,
    );

    try {
      // Make MCP call to sales agent's list_creative_formats tool
      const controller = new AbortController();
      const timeoutId = setTimeout(() => controller.abort(), 30000); // 30 second timeout

      const response = await fetch(salesAgentUrl, {
        body: JSON.stringify({
          id: `format-discovery-${Date.now()}`,
          jsonrpc: "2.0",
          method: "tools/call",
          params: {
            arguments: params,
            name: "list_creative_formats",
          },
        }),
        headers: {
          "Content-Type": "application/json",
          "User-Agent": "Scope3-MCP-Client/1.0",
        },
        method: "POST",
        signal: controller.signal,
      });

      clearTimeout(timeoutId);

      if (!response.ok) {
        throw new Error(`HTTP ${response.status}: ${response.statusText}`);
      }

      const result = (await response.json()) as Record<string, unknown>;

      if (result.error) {
        const error = result.error as Record<string, unknown>;
        throw new Error(`MCP Error: ${error.message || "Unknown error"}`);
      }

      // Parse the response - assuming it follows our format structure
      // In real implementation, we'd need to handle different sales agent response formats
      const resultData = result.result as Record<string, unknown> | undefined;
      const formats = Array.isArray(resultData?.formats)
        ? resultData.formats
        : [];

      return { formats };
    } catch (error) {
      console.warn(`Failed to discover formats from ${salesAgentUrl}:`, error);
      throw error;
    }
  }

  async createBitmapTargetingProfile(
    apiKey: string,
    input: CreateBitmapTargetingProfileInput,
  ): Promise<BitmapTargetingProfile> {
    const variables = {
      anyOf: input.anyOf.map((id) => parseInt(id)),
      customerId: parseInt(input.customerId),
      dimensionName: input.dimensionName,
      noneOf: input.noneOf.map((id) => parseInt(id)),
      strategyId: parseInt(input.strategyId),
    };

    const response = await fetch(this.graphqlUrl, {
      body: JSON.stringify({
        query: CREATE_BITMAP_TARGETING_PROFILE_MUTATION,
        variables,
      }),
      headers: {
        Authorization: `Bearer ${apiKey}`,
        "Content-Type": "application/json",
        "User-Agent": "MCP-Server/1.0",
      },
      method: "POST",
    });

    if (!response.ok) {
      if (response.status === 401 || response.status === 403) {
        throw new Error("Authentication failed");
      }
      if (response.status >= 500) {
        throw new Error("External service temporarily unavailable");
      }
      throw new Error("Request failed");
    }

    const result =
      (await response.json()) as GraphQLResponse<CreateBitmapTargetingProfileData>;

    if (result.errors && result.errors.length > 0) {
      throw new Error("Invalid request parameters or query");
    }

    if (!result.data?.createBitmapTargetingProfile) {
      throw new Error("No data received");
    }

    return result.data.createBitmapTargetingProfile;
  }

  // Brand Agent methods
  async createBrandAgent(
    apiKey: string,
    input: BrandAgentInput,
  ): Promise<BrandAgent> {
    // Create the core brand agent via GraphQL (without customer-scoped fields)
    const response = await fetch(this.graphqlUrl, {
      body: JSON.stringify({
        query: CREATE_BRAND_AGENT_MUTATION,
        variables: {
          description: input.description,
          name: input.name,
        },
      }),
      headers: {
        Authorization: `Bearer ${apiKey}`,
        "Content-Type": "application/json",
        "User-Agent": "MCP-Server/1.0",
      },
      method: "POST",
    });

    if (!response.ok) {
      if (response.status === 401 || response.status === 403) {
        throw new Error("Authentication failed");
      }
      if (response.status >= 500) {
        throw new Error("External service temporarily unavailable");
      }
      throw new Error("Request failed");
    }

    const result = (await response.json()) as GraphQLResponse<{
      createBrandAgent: BrandAgent;
    }>;

    if (result.errors && result.errors.length > 0) {
      throw new Error("Invalid request parameters or query");
    }

    if (!result.data?.createBrandAgent) {
      throw new Error("No data received");
    }

    const brandAgent = result.data.createBrandAgent;

    // If we have customer-scoped fields, create/update the BigQuery extension
    if (input.externalId || input.nickname) {
      try {
        await this.brandAgentService.upsertBrandAgentExtension(brandAgent.id, {
          advertiserDomains: input.advertiserDomains,
          description: input.description,
          externalId: input.externalId,
          nickname: input.nickname,
        });
      } catch (error) {
        console.warn("Failed to create brand agent extension:", error);
        // Don't fail the entire operation - the core brand agent was created successfully
      }
    }

    // Return the enhanced brand agent with extension fields
    return {
      ...brandAgent,
      externalId: input.externalId,
      nickname: input.nickname,
    };
  }

  // Brand Agent Campaign methods
  async createBrandAgentCampaign(
    apiKey: string,
    input: BrandAgentCampaignInput,
  ): Promise<BrandAgentCampaign> {
    try {
      // Create campaign in BigQuery
      const campaignId = await this.campaignService.createCampaign(
        {
          brandAgentId: input.brandAgentId,
          budgetCurrency: input.budget?.currency,
          budgetDailyCap: input.budget?.dailyCap,
          budgetPacing: input.budget?.pacing,
          budgetTotal: input.budget?.total,
          endDate: input.endDate,
          name: input.name,
          prompt: input.prompt,
          startDate: input.startDate,
          status: "draft", // Always start as draft
        },
        apiKey,
      );

      // Assign audience IDs (brand stories) if provided
      if (input.audienceIds?.length) {
        for (const storyId of input.audienceIds) {
          await this.campaignService.assignBrandStoryToCampaign(
            campaignId,
            storyId,
          );
        }
      }

      // Return the created campaign
      const campaign = await this.campaignService.getCampaign(
        campaignId,
        apiKey,
      );
      if (!campaign) {
        throw new Error("Failed to retrieve created campaign");
      }

      return campaign;
    } catch (error) {
      // Campaign operations are BigQuery-only (not available in GraphQL)
      throw new Error(
        `Failed to create campaign: ${error instanceof Error ? error.message : String(error)}`,
      );
    }
  }

  // Brand Agent Creative methods - now using BigQuery
  async createBrandAgentCreative(
    apiKey: string,
    input: BrandAgentCreativeInput,
  ): Promise<BrandAgentCreative> {
    // Use BigQuery creative service instead of GraphQL
    const creativeId = await this.creativeService.createCreative({
      brandAgentId: input.brandAgentId,
      content: {
        body: input.body,
        cta: input.cta,
        headline: input.headline,
        url: input.url,
      },
      creativeDescription: input.body || input.headline || "",
      creativeName: input.name,
      format: input.type,
    });

    // Return in expected format
    return {
      body: input.body || "",
      brandAgentId: input.brandAgentId,
      createdAt: new Date(),
      cta: input.cta || "",
      headline: input.headline || "",
      id: creativeId,
      name: input.name,
      type: input.type,
      updatedAt: new Date(),
      url: input.url || "",
    };
  }

  // Create Brand Agent PMP (stubbed until backend ready)
  async createBrandAgentPMP(
    apiKey: string,
    input: BrandAgentPMPInput,
  ): Promise<PMP> {
    // STUB implementation - will use parse/create pattern like campaigns
    console.log("[STUB] createBrandAgentPMP", input);

    // Mock PMP with realistic deal IDs
    const pmp: PMP = {
      brandAgentId: input.brandAgentId,
      createdAt: new Date(),
      dealIds: [
        {
          dealId: `GOOG_${Date.now()}`,
          ssp: "Google Ad Manager",
          status: "active",
        },
        {
          dealId: `AMZN_${Date.now()}`,
          ssp: "Amazon Publisher Services",
          status: "pending",
        },
        {
          dealId: `TTD_${Date.now()}`,
          ssp: "The Trade Desk",
          status: "active",
        },
      ],
      id: `pmp_${Date.now()}`,
      name: input.name || "PMP Campaign",
      prompt: input.prompt,
      status: "active",
      summary:
        "Created PMP targeting CTV inventory from premium publishers. Deal IDs have been generated for 3 SSPs with competitive CPMs and exclusive inventory access.",
      updatedAt: new Date(),
    };

    return pmp;
  }

  async createBrandAgentStandards(
    apiKey: string,
    input: BrandStandardsAgentInput,
  ): Promise<BrandStandardsAgent> {
    const response = await fetch(this.graphqlUrl, {
      body: JSON.stringify({
        query: CREATE_BRAND_AGENT_STANDARDS_MUTATION,
        variables: { ...input },
      }),
      headers: {
        Authorization: `Bearer ${apiKey}`,
        "Content-Type": "application/json",
        "User-Agent": "MCP-Server/1.0",
      },
      method: "POST",
    });

    if (!response.ok) {
      if (response.status === 401 || response.status === 403) {
        throw new Error("Authentication failed");
      }
      if (response.status >= 500) {
        throw new Error("External service temporarily unavailable");
      }
      throw new Error("Request failed");
    }

    const result = (await response.json()) as GraphQLResponse<{
      createBrandStandardsAgent: BrandStandardsAgent;
    }>;

    if (result.errors && result.errors.length > 0) {
      throw new Error("Invalid request parameters or query");
    }

    if (!result.data?.createBrandStandardsAgent) {
      throw new Error("No data received");
    }

    return result.data.createBrandStandardsAgent;
  }

  async createBrandAgentSyntheticAudience(
    apiKey: string,
    input: BrandStoryAgentInput,
  ): Promise<BrandStoryAgent> {
    const response = await fetch(this.graphqlUrl, {
      body: JSON.stringify({
        query: CREATE_BRAND_AGENT_SYNTHETIC_AUDIENCE_MUTATION,
        variables: { ...input },
      }),
      headers: {
        Authorization: `Bearer ${apiKey}`,
        "Content-Type": "application/json",
        "User-Agent": "MCP-Server/1.0",
      },
      method: "POST",
    });

    if (!response.ok) {
      if (response.status === 401 || response.status === 403) {
        throw new Error("Authentication failed");
      }
      if (response.status >= 500) {
        throw new Error("External service temporarily unavailable");
      }
      throw new Error("Request failed");
    }

    const result = (await response.json()) as GraphQLResponse<{
      createBrandStoryAgent: BrandStoryAgent;
    }>;

    if (result.errors && result.errors.length > 0) {
      throw new Error("Invalid request parameters or query");
    }

    if (!result.data?.createBrandStoryAgent) {
      throw new Error("No data received");
    }

    return result.data.createBrandStoryAgent;
  }

  /**
   * Create creatives via orchestration (no file uploads)
   * Handles format specification and content sources
   */
  async createCreative(
    apiKey: string,
    input: CreateCreativeInput,
  ): Promise<Creative> {
    // Validate format specification
    if (!input.format?.type || !input.format?.formatId) {
      throw new Error(
        "Format specification required (format.type and format.formatId)",
      );
    }

    // Validate content sources
    const { assetIds, htmlSnippet, javascriptTag, productUrl, vastTag } =
      (input.content as Record<string, unknown>) || {};
    const hasContent =
      htmlSnippet ||
      javascriptTag ||
      vastTag ||
      (Array.isArray(assetIds) && assetIds.length > 0) ||
      productUrl;

    if (!hasContent) {
      throw new Error("At least one content source required");
    }

    try {
      // Create creative in BigQuery
      const creativeId = await this.creativeService.createCreative({
        brandAgentId: input.buyerAgentId,
        content: (input.content as Record<string, unknown>) || {},
        creativeDescription: input.creativeDescription,
        creativeName: input.creativeName,
        format: input.format.formatId,
        targetAudience:
          typeof input.targetAudience === "string"
            ? { description: input.targetAudience }
            : input.targetAudience,
      });

      // Return the created creative
      const creative = await this.creativeService.getCreative(
        creativeId,
        undefined,
        apiKey,
      );
      if (!creative) {
        throw new Error("Failed to retrieve created creative");
      }

      return creative;
    } catch (error) {
      throw new Error(
        `Failed to create creative: ${error instanceof Error ? error.message : String(error)}`,
      );
    }
  }

  async createCustomSignal(
    apiKey: string,
    input: {
      clusters: Array<{
        channel?: string;
        gdpr?: boolean;
        region: string;
      }>;
      description: string;
      key: string;
      name: string;
    },
  ): Promise<{
    clusters: Array<{
      channel?: string;
      gdpr?: boolean;
      region: string;
    }>;
    createdAt: string;
    description: string;
    id: string;
    key: string;
    name: string;
  }> {
    const response = await fetch("https://api.scope3.com/signal", {
      body: JSON.stringify(input),
      headers: {
        Authorization: `Bearer ${apiKey}`,
        "Content-Type": "application/json",
        "User-Agent": "MCP-Server/1.0",
      },
      method: "POST",
    });

    if (!response.ok) {
      if (response.status === 401 || response.status === 403) {
        throw new Error("Authentication failed");
      }
      if (response.status >= 500) {
        throw new Error("External service temporarily unavailable");
      }
      throw new Error("Request failed");
    }

    return (await response.json()) as {
      clusters: Array<{
        channel?: string;
        gdpr?: boolean;
        region: string;
      }>;
      createdAt: string;
      description: string;
      id: string;
      key: string;
      name: string;
    };
  }

  async createScoringOutcome(
    _apiKey: string,
    _input: ScoringOutcomeInput,
  ): Promise<ScoringOutcome> {
    throw new Error(
      "createScoringOutcome is not implemented yet - this was a GraphQL stub that doesn't exist in the backend",
    );
  }

  async createStrategy(
    apiKey: string,
    input: CreateStrategyInput,
  ): Promise<Strategy> {
    const variables = {
      brandStandardsAgentId: input.brandStandardsAgentId
        ? parseInt(input.brandStandardsAgentId)
        : null,
      brandStoryAgentIds: input.brandStoryAgentIds?.map((id) => parseInt(id)),
      channelCodes: input.channelCodes,
      countryCodes: input.countryCodes,
      name: input.name,
      prompt: input.prompt,
      smartPropertyListIds: input.smartPropertyListIds,
      strategyType: input.strategyType,
      targetingProfileIds: input.targetingProfileIds,
    };

    const response = await fetch(this.graphqlUrl, {
      body: JSON.stringify({
        query: CREATE_STRATEGY_MUTATION,
        variables,
      }),
      headers: {
        Authorization: `Bearer ${apiKey}`,
        "Content-Type": "application/json",
        "User-Agent": "MCP-Server/1.0",
      },
      method: "POST",
    });

    if (!response.ok) {
      if (response.status === 401 || response.status === 403) {
        throw new Error("Authentication failed");
      }
      if (response.status >= 500) {
        throw new Error("External service temporarily unavailable");
      }
      throw new Error("Request failed");
    }

    const result =
      (await response.json()) as GraphQLResponse<CreateStrategyData>;

    if (result.errors && result.errors.length > 0) {
      throw new Error("Invalid request parameters or query");
    }

    if (!result.data?.createStrategy) {
      throw new Error("No data received");
    }

    const strategy = result.data.createStrategy;

    // Check if it's an error response
    if ("code" in strategy) {
      throw new Error(
        `Strategy creation failed: ${strategy.message || strategy.code}`,
      );
    }

    return strategy as Strategy;
  }

  // Synthetic Audience methods (stub)
  async createSyntheticAudience(
    apiKey: string,
    input: SyntheticAudienceInput,
  ): Promise<SyntheticAudience> {
    const response = await fetch(this.graphqlUrl, {
      body: JSON.stringify({
        query: CREATE_SYNTHETIC_AUDIENCE_MUTATION,
        variables: { input },
      }),
      headers: {
        Authorization: `Bearer ${apiKey}`,
        "Content-Type": "application/json",
        "User-Agent": "MCP-Server/1.0",
      },
      method: "POST",
    });

    if (!response.ok) {
      if (response.status === 401 || response.status === 403) {
        throw new Error("Authentication failed");
      }
      if (response.status >= 500) {
        throw new Error("External service temporarily unavailable");
      }
      throw new Error("Request failed");
    }

    const result = (await response.json()) as GraphQLResponse<{
      createSyntheticAudience: SyntheticAudience;
    }>;

    if (result.errors && result.errors.length > 0) {
      throw new Error("Invalid request parameters or query");
    }

    if (!result.data?.createSyntheticAudience) {
      throw new Error("No data received");
    }

    return result.data.createSyntheticAudience;
  }

  // Create tactic (product + targeting) - Uses BigQuery directly
  async createTactic(apiKey: string, input: TacticInput): Promise<Tactic> {
    return await this.tacticService.createTactic(input, apiKey);
  }

  async createWebhookSubscription(
    apiKey: string,
    input: WebhookSubscriptionInput,
  ): Promise<WebhookSubscription> {
    const response = await fetch(this.graphqlUrl, {
      body: JSON.stringify({
        query: CREATE_WEBHOOK_SUBSCRIPTION_MUTATION,
        variables: { input },
      }),
      headers: {
        Authorization: `Bearer ${apiKey}`,
        "Content-Type": "application/json",
        "User-Agent": "MCP-Server/1.0",
      },
      method: "POST",
    });

    const result = (await response.json()) as GraphQLResponse<{
      createWebhookSubscription: WebhookSubscription;
    }>;

    if (result.errors) {
      throw new Error(`GraphQL errors: ${JSON.stringify(result.errors)}`);
    }

    if (!result.data?.createWebhookSubscription) {
      throw new Error("Failed to create webhook subscription");
    }

    return result.data.createWebhookSubscription;
  }

  async deleteBrandAgent(_apiKey: string, _id: string): Promise<boolean> {
    // Note: DELETE mutation not available in GraphQL API
    throw new Error("Delete operation not supported by the GraphQL API");
  }

  async deleteBrandAgentCampaign(apiKey: string, id: string): Promise<void> {
    // Campaign deletions are BigQuery-only (not available in GraphQL)
    await this.campaignService.deleteCampaign(id, apiKey);
  }

  async deleteBrandAgentStandards(
    apiKey: string,
    standardsId: string,
  ): Promise<{ archivedAt: string; id: string }> {
    const response = await fetch(this.graphqlUrl, {
      body: JSON.stringify({
        query: DELETE_BRAND_AGENT_STANDARDS_MUTATION,
        variables: { id: standardsId, now: new Date().toISOString() },
      }),
      headers: {
        Authorization: `Bearer ${apiKey}`,
        "Content-Type": "application/json",
        "User-Agent": "MCP-Server/1.0",
      },
      method: "POST",
    });

    if (!response.ok) {
      if (response.status === 401 || response.status === 403) {
        throw new Error("Authentication failed");
      }
      if (response.status >= 500) {
        throw new Error("External service temporarily unavailable");
      }
      throw new Error("Request failed");
    }

    const result = (await response.json()) as GraphQLResponse<{
      updateAgent: { archivedAt: string; id: string };
    }>;

    if (result.errors && result.errors.length > 0) {
      throw new Error("Invalid request parameters or query");
    }

    if (!result.data?.updateAgent) {
      throw new Error("No data received");
    }

    return result.data.updateAgent;
  }

  async deleteBrandAgentSyntheticAudience(
    apiKey: string,
    syntheticAudienceId: string,
  ): Promise<{ archivedAt: string; id: string }> {
    const response = await fetch(this.graphqlUrl, {
      body: JSON.stringify({
        query: DELETE_BRAND_AGENT_SYNTHETIC_AUDIENCE_MUTATION,
        variables: { id: syntheticAudienceId, now: new Date().toISOString() },
      }),
      headers: {
        Authorization: `Bearer ${apiKey}`,
        "Content-Type": "application/json",
        "User-Agent": "MCP-Server/1.0",
      },
      method: "POST",
    });

    if (!response.ok) {
      if (response.status === 401 || response.status === 403) {
        throw new Error("Authentication failed");
      }
      if (response.status >= 500) {
        throw new Error("External service temporarily unavailable");
      }
      throw new Error("Request failed");
    }

    const result = (await response.json()) as GraphQLResponse<{
      updateAgent: { archivedAt: string; id: string };
    }>;

    if (result.errors && result.errors.length > 0) {
      throw new Error("Invalid request parameters or query");
    }

    if (!result.data?.updateAgent) {
      throw new Error("No data received");
    }

    return result.data.updateAgent;
  }

  /**
   * Delete a creative permanently
   */
  async deleteCreative(apiKey: string, creativeId: string): Promise<void> {
    try {
      await this.creativeService.deleteCreative(creativeId, apiKey);
    } catch (error) {
      throw new Error(
        `Failed to delete creative: ${error instanceof Error ? error.message : String(error)}`,
      );
    }
  }

  async deleteCustomSignal(
    apiKey: string,
    signalId: string,
  ): Promise<{
    deleted: boolean;
    id: string;
  }> {
    const response = await fetch(`https://api.scope3.com/signal/${signalId}`, {
      headers: {
        Authorization: `Bearer ${apiKey}`,
        "User-Agent": "MCP-Server/1.0",
      },
      method: "DELETE",
    });

    if (!response.ok) {
      if (response.status === 401 || response.status === 403) {
        throw new Error("Authentication failed");
      }
      if (response.status === 404) {
        throw new Error("Signal not found");
      }
      if (response.status >= 500) {
        throw new Error("External service temporarily unavailable");
      }
      throw new Error("Request failed");
    }

    return (await response.json()) as {
      deleted: boolean;
      id: string;
    };
  }

  // Delete tactic - Uses BigQuery directly
  async deleteTactic(apiKey: string, tacticId: string): Promise<boolean> {
    await this.tacticService.deleteTactic(tacticId, apiKey);
    return true;
  }

  // Discover publisher media products
  async discoverPublisherProducts(
    apiKey: string,
    query: ProductDiscoveryQuery,
  ): Promise<PublisherMediaProduct[]> {
    return this.productDiscovery.discoverProducts(apiKey, query);
  }

  async generateUpdatedStrategyPrompt(
    apiKey: string,
    input: GenerateUpdatedStrategyPromptInput,
  ): Promise<string> {
    const response = await fetch(this.graphqlUrl, {
      body: JSON.stringify({
        query: GENERATE_UPDATED_STRATEGY_PROMPT_QUERY,
        variables: input,
      }),
      headers: {
        Authorization: `Bearer ${apiKey}`,
        "Content-Type": "application/json",
        "User-Agent": "MCP-Server/1.0",
      },
      method: "POST",
    });

    if (!response.ok) {
      if (response.status === 401 || response.status === 403) {
        throw new Error("Authentication failed");
      }
      if (response.status >= 500) {
        throw new Error("External service temporarily unavailable");
      }
      throw new Error("Request failed");
    }

    const result =
      (await response.json()) as GraphQLResponse<GenerateUpdatedStrategyPromptData>;

    if (result.errors && result.errors.length > 0) {
      throw new Error("Invalid request parameters or query");
    }

    if (!result.data?.generateUpdatedStrategyPrompt) {
      throw new Error("No data received");
    }

    return result.data.generateUpdatedStrategyPrompt;
  }

  /**
   * Get ADCP standard formats (from specification)
   */
  async getAdcpStandardFormats(): Promise<
    Array<{
      description: string;
      formatId: string;
      name: string;
      requirements: {
        acceptsThirdPartyTags: boolean;
        assemblyCapable: boolean;
        requiredAssets: Array<{
          specs: {
            dimensions?: string;
            formats?: string[];
            maxSize?: string;
          };
          type: string;
        }>;
      };
    }>
  > {
    // Return the ADCP standard formats from the official specification
    // This could be fetched from https://adcontextprotocol.org in real implementation
    return [
      {
        description: "Standard display banner with flexible dimensions",
        formatId: "display_banner",
        name: "Display Banner",
        requirements: {
          acceptsThirdPartyTags: true,
          assemblyCapable: true,
          requiredAssets: [
            {
              specs: {
                dimensions: "flexible",
                formats: ["jpg", "png", "gif", "webp"],
                maxSize: "150KB",
              },
              type: "image",
            },
          ],
        },
      },
      {
        description:
          "Native ad template with headline, body, and image (ADCP PR #49)",
        formatId: "native_sponsored_post",
        name: "Native Sponsored Post",
        requirements: {
          acceptsThirdPartyTags: false,
          assemblyCapable: true,
          requiredAssets: [
            {
              specs: {
                dimensions: "1200x628",
                formats: ["jpg", "png"],
                maxSize: "1MB",
              },
              type: "image",
            },
            {
              specs: {},
              type: "text",
            },
          ],
        },
      },
      {
        description:
          "Native article template with template variables (ADCP PR #49)",
        formatId: "native_article",
        name: "Native Article",
        requirements: {
          acceptsThirdPartyTags: false,
          assemblyCapable: true,
          requiredAssets: [
            {
              specs: {},
              type: "text",
            },
          ],
        },
      },
      {
        description: "Native product showcase template (ADCP PR #49)",
        formatId: "native_product",
        name: "Native Product",
        requirements: {
          acceptsThirdPartyTags: false,
          assemblyCapable: true,
          requiredAssets: [
            {
              specs: {
                dimensions: "square",
                formats: ["jpg", "png"],
                maxSize: "500KB",
              },
              type: "image",
            },
            {
              specs: {},
              type: "text",
            },
          ],
        },
      },
      {
        description:
          "VAST 4.0 compliant video with snippet support (ADCP PR #49)",
        formatId: "video_vast",
        name: "VAST Video",
        requirements: {
          acceptsThirdPartyTags: true,
          assemblyCapable: true,
          requiredAssets: [
            {
              specs: {
                dimensions: "16:9",
                formats: ["mp4", "webm"],
                maxSize: "100MB",
              },
              type: "video",
            },
          ],
        },
      },
    ];
  }

  // Agent methods - now using BigQuery
  async getAgents(_apiKey: string, _where?: AgentWhereInput): Promise<Agent[]> {
    // Use BigQuery brand agent service instead of GraphQL
    // Note: AgentWhereInput filtering not fully implemented in BigQuery service yet
    const brandAgents = await this.brandAgentService.listBrandAgents();
    return brandAgents as Agent[]; // Type-compatible
  }

  /**
   * Get the BigQuery instance for metrics collection
   */
  getBigQuery() {
    // For now, we'll access the BigQuery instance through the auth service
    // This assumes the auth service has a public getter, which we may need to add
    if (this.authService && "bigquery" in this.authService) {
      return (this.authService as unknown as { bigquery: BigQuery }).bigquery;
    }
    // Fallback to creating a new BigQuery instance
    return new BigQuery();
  }

  async getBrandAgent(apiKey: string, id: string): Promise<BrandAgent> {
    // Use BigQuery service directly - it joins public_agent with brand_agent_extensions
    const brandAgent = await this.brandAgentService.getBrandAgent(id);
    if (!brandAgent) {
      throw new Error("Brand agent not found");
    }
    return brandAgent;
  }

  // Reporting methods
  async getBrandAgentCampaign(
    apiKey: string,
    campaignId: string,
  ): Promise<BrandAgentCampaign> {
    // Campaign retrieval is BigQuery-only (not available in GraphQL)
    const campaign = await this.campaignService.getCampaign(campaignId, apiKey);
    if (!campaign) {
      throw new Error("Campaign not found");
    }
    return campaign;
  }

  async getBudgetAllocations(
    _apiKey: string,
    _campaignId: string,
    _dateRange: { end: Date; start: Date },
  ): Promise<Record<string, unknown>[]> {
    throw new Error(
      "getBudgetAllocations is not implemented yet - this was a GraphQL stub that doesn't exist in the backend",
    );
  }

  /**
   * Get campaign by ID (alias for getBrandAgentCampaign for backward compatibility)
   */
  async getCampaign(
    apiKey: string,
    campaignId: string,
  ): Promise<BrandAgentCampaign> {
    return this.getBrandAgentCampaign(apiKey, campaignId);
  }

  // Inventory Option Management Methods

  /**
   * Get all creatives assigned to a specific campaign with performance data
   */
  async getCampaignCreatives(
    apiKey: string,
    campaignId: string,
    includePerformance?: boolean,
  ): Promise<Creative[]> {
    console.log(
      "[STUB] getCampaignCreatives - will query campaign assignments",
    );
    console.log("Query:", { campaignId, includePerformance });

    return [];
  }

  // Inventory Option Management Methods

  async getCampaignDeliveryData(
    _apiKey: string,
    _campaignId: string,
    _dateRange: { end: Date; start: Date },
  ): Promise<Record<string, unknown>> {
    throw new Error(
      "getCampaignDeliveryData is not implemented yet - this was a GraphQL stub that doesn't exist in the backend",
    );
  }

  async getCampaignTactics(
    apiKey: string,
    campaignId: string,
  ): Promise<Record<string, unknown>[]> {
    const response = await fetch(this.graphqlUrl, {
      body: JSON.stringify({
        query: GET_CAMPAIGN_TACTICS_QUERY,
        variables: { campaignId },
      }),
      headers: {
        Authorization: `Bearer ${apiKey}`,
        "Content-Type": "application/json",
        "User-Agent": "MCP-Server/1.0",
      },
      method: "POST",
    });

    const result = (await response.json()) as GraphQLResponse<{
      campaignTactics: Record<string, unknown>[];
    }>;

    if (result.errors) {
      throw new Error(`GraphQL errors: ${JSON.stringify(result.errors)}`);
    }

    return result.data?.campaignTactics || [];
  }

  /**
   * Get a creative by ID with BigQuery implementation
   */
  async getCreative(
    apiKey: string,
    creativeId: string,
    brandAgentId?: string,
  ): Promise<Creative | null> {
    try {
      return await this.creativeService.getCreative(
        creativeId,
        brandAgentId,
        apiKey,
      );
    } catch (error) {
      throw new Error(
        `Failed to get creative: ${error instanceof Error ? error.message : String(error)}`,
      );
    }
  }

  // Authentication methods
  async getCustomerId(apiKey: string): Promise<number> {
    // Use BigQuery-based auth service instead of GraphQL
    const customerId = await this.authService.getCustomerIdFromToken(apiKey);
    if (!customerId) {
      throw new Error("Invalid API key - customer ID not found");
    }
    return customerId;
  }

  async getCustomSignal(
    apiKey: string,
    signalId: string,
  ): Promise<{
    clusters: Array<{
      channel?: string;
      gdpr?: boolean;
      region: string;
    }>;
    createdAt: string;
    description: string;
    id: string;
    key: string;
    name: string;
    updatedAt?: string;
  }> {
    const response = await fetch(`https://api.scope3.com/signal/${signalId}`, {
      headers: {
        Authorization: `Bearer ${apiKey}`,
        "User-Agent": "MCP-Server/1.0",
      },
      method: "GET",
    });

    if (!response.ok) {
      if (response.status === 401 || response.status === 403) {
        throw new Error("Authentication failed");
      }
      if (response.status === 404) {
        throw new Error("Signal not found");
      }
      if (response.status >= 500) {
        throw new Error("External service temporarily unavailable");
      }
      throw new Error("Request failed");
    }

    return (await response.json()) as {
      clusters: Array<{
        channel?: string;
        gdpr?: boolean;
        region: string;
      }>;
      createdAt: string;
      description: string;
      id: string;
      key: string;
      name: string;
      updatedAt?: string;
    };
  }

  // Get DSP seats (stubbed until backend ready)
  async getDSPSeats(
    apiKey: string,
    dsp: string,
    searchTerm?: string,
  ): Promise<DSPSeat[]> {
    // STUB until backend provides this
    console.log("[STUB] getDSPSeats", { dsp, searchTerm });

    // Mock data for common DSPs
    const mockSeats: DSPSeat[] = [
      {
        dspName: dsp,
        id: "seat_1",
        seatId: "seat_123",
        seatName: "Primary Trading Desk",
      },
      {
        dspName: dsp,
        id: "seat_2",
        seatId: "seat_456",
        seatName: "Premium Inventory Seat",
      },
      {
        dspName: dsp,
        id: "seat_3",
        seatId: "seat_789",
        seatName: "Programmatic Reserved",
      },
    ];

    if (searchTerm) {
      return mockSeats.filter((seat) =>
        seat.seatName.toLowerCase().includes(searchTerm.toLowerCase()),
      );
    }

    return mockSeats;
  }

  // Inventory Option Management Methods

  // Get optimization recommendations
  async getOptimizationRecommendations(
    apiKey: string,
    campaignId: string,
    goal: OptimizationGoal,
  ): Promise<OptimizationRecommendations> {
    const response = await fetch(this.graphqlUrl, {
      body: JSON.stringify({
        query: "query { __typename }", // Stub - optimization recommendations not yet implemented
        variables: { campaignId, goal },
      }),
      headers: {
        Authorization: `Bearer ${apiKey}`,
        "Content-Type": "application/json",
        "User-Agent": "MCP-Server/1.0",
      },
      method: "POST",
    });

    if (!response.ok) {
      if (response.status === 401 || response.status === 403) {
        throw new Error("Authentication failed");
      }
      if (response.status >= 500) {
        throw new Error("External service temporarily unavailable");
      }
      throw new Error("Request failed");
    }

    const result = (await response.json()) as GraphQLResponse<{
      optimizationRecommendations: OptimizationRecommendations;
    }>;

    if (result.errors && result.errors.length > 0) {
      throw new Error("Invalid request parameters or query");
    }

    if (!result.data?.optimizationRecommendations) {
      throw new Error("No data received");
    }

    return result.data.optimizationRecommendations;
  }

  // Inventory Option Management Methods

  // Get product recommendations
  async getProductRecommendations(
    apiKey: string,
    params: {
      budget: number;
      campaignBrief: string;
      preferredFormats?: string[];
      targetSignals?: ("buyer" | "scope3" | "third_party")[];
    },
  ): Promise<{
    guaranteed: PublisherMediaProduct[];
    nonGuaranteed: PublisherMediaProduct[];
    recommendations: {
      product: PublisherMediaProduct;
      reason: string;
      signalTypes: string[];
    }[];
  }> {
    return this.productDiscovery.getRecommendedProducts(apiKey, params);
  }

  /**
   * Get list of registered sales agents for format discovery
   */
  async getRegisteredSalesAgents(
    _apiKey: string,
  ): Promise<Array<{ name: string; url: string }>> {
    console.log(
      "[STUB] getRegisteredSalesAgents - would query registry of active sales agents",
    );

    // Mock sales agents for now - in real implementation this would query a registry
    return [
      { name: "Amazon DSP", url: "https://api.amazon-dsp.com/mcp" },
      { name: "The Trade Desk", url: "https://api.thetradedesk.com/mcp" },
      { name: "Microsoft Advertising", url: "https://api.adnexus.com/mcp" },
      { name: "Scope3 Platform", url: "https://api.scope3.com/mcp" },
    ];
  }

  async getScoringOutcomes(
    _apiKey: string,
    _campaignId: string,
    _dateRange: { end: Date; start: Date },
  ): Promise<ScoringOutcome[]> {
    throw new Error(
      "getScoringOutcomes is not implemented yet - this was a GraphQL stub that doesn't exist in the backend",
    );
  }

  // Get tactic by ID (BigQuery implementation)
  async getTactic(apiKey: string, tacticId: string): Promise<null | Tactic> {
    const tacticRecord = await this.tacticService.getTactic(tacticId, apiKey);

    if (!tacticRecord) {
      return null;
    }

    // Convert BigQuery record to Tactic interface
    return {
      brandStoryId: tacticRecord.brand_story_id,
      budgetAllocation: {
        amount: tacticRecord.budget_amount,
        currency: tacticRecord.budget_currency || "USD",
        pacing: tacticRecord.budget_pacing as "asap" | "even" | "front_loaded",
      },
      campaignId: tacticRecord.campaign_id,
      createdAt: new Date(tacticRecord.created_at),
      description: tacticRecord.description,
      effectivePricing: {
        cpm: tacticRecord.cpm,
        currency: "USD",
        totalCpm: tacticRecord.cpm,
      },
      id: tacticRecord.id,
      mediaProduct: {
        basePricing: {
          fixedCpm: tacticRecord.cpm,
          model: "fixed_cpm",
        },
        createdAt: new Date(),
        deliveryType: "non_guaranteed",
        description: `Media product ${tacticRecord.media_product_id}`,
        formats: [],
        id: tacticRecord.media_product_id,
        inventoryType: "run_of_site",
        name:
          (tacticRecord.media_product_name as string) ||
          `Product ${tacticRecord.media_product_id}`,
        productId: tacticRecord.media_product_id,
        publisherId: "unknown",
        publisherName:
          (tacticRecord.publisher_name as string) || "Unknown Publisher",
        updatedAt: new Date(),
      },
      name: tacticRecord.name,
      signalId: tacticRecord.signal_id,
      status: tacticRecord.status as
        | "active"
        | "completed"
        | "draft"
        | "paused",
      updatedAt: new Date(tacticRecord.updated_at),
    };
  }

  async getTacticBreakdown(
    apiKey: string,
    campaignId: string,
    dateRange: { end: Date; start: Date },
  ): Promise<Record<string, unknown>[]> {
    const response = await fetch(this.graphqlUrl, {
      body: JSON.stringify({
        query: GET_TACTIC_BREAKDOWN_QUERY,
        variables: {
          campaignId,
          endDate: dateRange.end.toISOString().split("T")[0],
          startDate: dateRange.start.toISOString().split("T")[0],
        },
      }),
      headers: {
        Authorization: `Bearer ${apiKey}`,
        "Content-Type": "application/json",
        "User-Agent": "MCP-Server/1.0",
      },
      method: "POST",
    });

    const result = (await response.json()) as GraphQLResponse<{
      tacticBreakdown: Record<string, unknown>[];
    }>;

    if (result.errors) {
      throw new Error(`GraphQL errors: ${JSON.stringify(result.errors)}`);
    }

    return result.data?.tacticBreakdown || [];
  }

  // Get tactic performance metrics
  async getTacticPerformance(
    apiKey: string,
    campaignId: string,
  ): Promise<{
    campaign: { id: string; name: string };
    options: Array<{
      option: Tactic;
      performance: TacticPerformance;
    }>;
    summary: {
      averageCpm: number;
      totalClicks?: number;
      totalConversions?: number;
      totalImpressions: number;
      totalSpend: number;
    };
  }> {
    const response = await fetch(this.graphqlUrl, {
      body: JSON.stringify({
        query: "query { __typename }", // Stub - tactic performance not yet implemented
        variables: { campaignId },
      }),
      headers: {
        Authorization: `Bearer ${apiKey}`,
        "Content-Type": "application/json",
        "User-Agent": "MCP-Server/1.0",
      },
      method: "POST",
    });

    if (!response.ok) {
      if (response.status === 401 || response.status === 403) {
        throw new Error("Authentication failed");
      }
      if (response.status >= 500) {
        throw new Error("External service temporarily unavailable");
      }
      throw new Error("Request failed");
    }

    const result = (await response.json()) as GraphQLResponse<{
      tacticPerformance: {
        campaign: { id: string; name: string };
        options: Array<{
          option: Tactic;
          performance: TacticPerformance;
        }>;
        summary: {
          averageCpm: number;
          totalClicks?: number;
          totalConversions?: number;
          totalImpressions: number;
          totalSpend: number;
        };
      };
    }>;

    if (result.errors && result.errors.length > 0) {
      throw new Error("Invalid request parameters or query");
    }

    if (!result.data?.tacticPerformance) {
      throw new Error("No data received");
    }

    return result.data.tacticPerformance;
  }

  async getTacticPerformanceById(
    apiKey: string,
    tacticId: string,
    dateRange: { end: Date; start: Date },
  ): Promise<Record<string, unknown>> {
    const response = await fetch(this.graphqlUrl, {
      body: JSON.stringify({
        query: "query { __typename }", // Stub - tactic performance not yet implemented
        variables: {
          endDate: dateRange.end.toISOString().split("T")[0],
          startDate: dateRange.start.toISOString().split("T")[0],
          tacticId,
        },
      }),
      headers: {
        Authorization: `Bearer ${apiKey}`,
        "Content-Type": "application/json",
        "User-Agent": "MCP-Server/1.0",
      },
      method: "POST",
    });

    const result = (await response.json()) as GraphQLResponse<{
      tacticPerformance: Record<string, unknown>;
    }>;

    if (result.errors) {
      throw new Error(`GraphQL errors: ${JSON.stringify(result.errors)}`);
    }

    return (result.data?.tacticPerformance as Record<string, unknown>) || {};
  }

  // Targeting methods
  async getTargetingDimensions(apiKey: string): Promise<TargetingDimension[]> {
    const response = await fetch(this.graphqlUrl, {
      body: JSON.stringify({
        query: GET_TARGETING_DIMENSIONS_QUERY,
      }),
      headers: {
        Authorization: `Bearer ${apiKey}`,
        "Content-Type": "application/json",
        "User-Agent": "MCP-Server/1.0",
      },
      method: "POST",
    });

    if (!response.ok) {
      if (response.status === 401 || response.status === 403) {
        throw new Error("Authentication failed");
      }
      if (response.status >= 500) {
        throw new Error("External service temporarily unavailable");
      }
      throw new Error("Request failed");
    }

    const result = (await response.json()) as GraphQLResponse<{
      targetingDimensions: TargetingDimension[];
    }>;

    if (result.errors && result.errors.length > 0) {
      throw new Error("Invalid request parameters or query");
    }

    if (!result.data?.targetingDimensions) {
      throw new Error("No data received");
    }

    return result.data.targetingDimensions;
  }

  async listBrandAgentCampaigns(
    _customerId: number,
    brandAgentId: string,
    status?: string,
  ): Promise<BrandAgentCampaign[]> {
    // Campaign operations are BigQuery-only (not available in GraphQL)
    // Use customerId directly instead of resolving from API key
    return await this.campaignService.listCampaigns(
      brandAgentId,
      status,
      undefined, // No longer need apiKey for customer resolution
      _customerId, // Pass customer ID directly
    );
  }

  async listBrandAgentCreatives(
    apiKey: string,
    brandAgentId: string,
  ): Promise<BrandAgentCreative[]> {
    // Use BigQuery creative service - convert Creative[] to BrandAgentCreative[]
    const creatives = await this.creativeService.listCreatives(
      brandAgentId,
      undefined,
      apiKey,
    );
    return creatives.map((creative) => ({
      // Optional fields
      body: creative.creativeDescription,
      brandAgentId,
      createdAt: new Date(creative.createdDate),
      cta: this.extractCTAFromContent(creative.content),
      headline: creative.creativeName,
      id: creative.creativeId,
      name: creative.creativeName,
      type: this.mapFormatToType(creative.format?.type || "adcp"),
      updatedAt: new Date(creative.lastModifiedDate),
      url: this.extractUrlFromContent(creative.content),
    }));
  }

  // ========================================
  // CREATIVE MANAGEMENT METHODS (MCP Orchestration + REST)
  // ========================================

  // List Brand Agent PMPs (stubbed until backend ready)
  async listBrandAgentPMPs(
    apiKey: string,
    brandAgentId: string,
  ): Promise<PMP[]> {
    // STUB implementation
    console.log("[STUB] listBrandAgentPMPs", { brandAgentId });

    // Return empty array for now
    return [];
  }

  async listBrandAgents(
    apiKey: string,
    where?: BrandAgentWhereInput,
    _customerId?: number,
  ): Promise<BrandAgent[]> {
    // GraphQL first - get core brand agent data
    const response = await fetch(this.graphqlUrl, {
      body: JSON.stringify({
        query: LIST_BRAND_AGENTS_QUERY,
        variables: { where },
      }),
      headers: {
        Authorization: `Bearer ${apiKey}`,
        "Content-Type": "application/json",
        "User-Agent": "MCP-Server/1.0",
      },
      method: "POST",
    });

    if (!response.ok) {
      // Enhanced logging for brand agent list failures - capture response body for 4xx errors
      let errorBody = null;
      try {
        if (response.status >= 400 && response.status < 500) {
          errorBody = await response.text();
        }
      } catch {
        // Ignore body parsing errors
      }

      console.error(
        `[listBrandAgents] HTTP ${response.status} ${response.statusText}`,
        {
          headers: Object.fromEntries(response.headers.entries()),
          status: response.status,
          statusText: response.statusText,
          url: this.graphqlUrl,
          ...(errorBody && { responseBody: errorBody }),
        },
      );

      if (response.status === 401 || response.status === 403) {
        throw new Error("Authentication failed");
      }
      if (response.status >= 500) {
        throw new Error("External service temporarily unavailable");
      }
      throw new Error(
        `Request failed with status ${response.status}: ${response.statusText}${errorBody ? ` - ${errorBody}` : ""}`,
      );
    }

    const result = (await response.json()) as GraphQLResponse<BrandAgentsData>;

    if (result.errors && result.errors.length > 0) {
      console.error(`[listBrandAgents] GraphQL errors:`, result.errors);
      throw new Error(
        `Invalid request parameters or query: ${result.errors.map((e) => e.message).join(", ")}`,
      );
    }

    if (!result.data?.agents) {
      console.error(`[listBrandAgents] No brand agents data received`, result);
      throw new Error("No data received");
    }

    const graphqlAgents = result.data.agents;

    // BigQuery enhancement - add customer-scoped fields when available
    try {
      // Get customer ID from the first agent (all agents should have same customerId)
      const customerId =
        graphqlAgents.length > 0 ? Number(graphqlAgents[0].customerId) : 1;

      // Bulk query: Get all extensions for this customer in one query
      const extensionsMap =
        await this.brandAgentService.getBrandAgentExtensionsByCustomer(
          customerId,
        );

      // In-memory join: Enhance each GraphQL agent with BigQuery extensions
      const enhancedAgents: BrandAgent[] = graphqlAgents.map((agent) => {
        const extension = extensionsMap.get(String(agent.id));
        return this.brandAgentService.enhanceAgentWithExtensions(
          agent as unknown as Record<string, unknown>,
          extension,
        );
      });

      console.log(
        `[listBrandAgents] Enhanced ${enhancedAgents.length} agents with BigQuery data using 1 bulk query (instead of ${graphqlAgents.length} individual queries)`,
      );

      return enhancedAgents;
    } catch (error) {
      console.log(
        "BigQuery bulk enhancement failed, using GraphQL data only:",
        error,
      );
      // Return GraphQL data without enhancement
      return graphqlAgents;
    }
  }

  // Brand Standards Agent methods
  async listBrandAgentStandards(
    apiKey: string,
    brandAgentId: string,
  ): Promise<BrandStandardsAgent[]> {
    const response = await fetch(this.graphqlUrl, {
      body: JSON.stringify({
        query: LIST_BRAND_AGENT_STANDARDS_QUERY,
        variables: { brandAgentId },
      }),
      headers: {
        Authorization: `Bearer ${apiKey}`,
        "Content-Type": "application/json",
        "User-Agent": "MCP-Server/1.0",
      },
      method: "POST",
    });

    if (!response.ok) {
      if (response.status === 401 || response.status === 403) {
        throw new Error("Authentication failed");
      }
      if (response.status >= 500) {
        throw new Error("External service temporarily unavailable");
      }
      throw new Error("Request failed");
    }

    const result =
      (await response.json()) as GraphQLResponse<BrandStandardsAgentsData>;

    if (result.errors && result.errors.length > 0) {
      throw new Error("Invalid request parameters or query");
    }

    return result.data?.brandStandardsAgents || [];
  }

  // Synthetic Audience Agent methods
  async listBrandAgentSyntheticAudiences(
    apiKey: string,
    brandAgentId: string,
  ): Promise<BrandStoryAgent[]> {
    const response = await fetch(this.graphqlUrl, {
      body: JSON.stringify({
        query: LIST_BRAND_AGENT_SYNTHETIC_AUDIENCES_QUERY,
        variables: { brandAgentId },
      }),
      headers: {
        Authorization: `Bearer ${apiKey}`,
        "Content-Type": "application/json",
        "User-Agent": "MCP-Server/1.0",
      },
      method: "POST",
    });

    if (!response.ok) {
      if (response.status === 401 || response.status === 403) {
        throw new Error("Authentication failed");
      }
      if (response.status >= 500) {
        throw new Error("External service temporarily unavailable");
      }
      throw new Error("Request failed");
    }

    const result =
      (await response.json()) as GraphQLResponse<BrandStoryAgentsData>;

    if (result.errors && result.errors.length > 0) {
      throw new Error("Invalid request parameters or query");
    }

    return result.data?.brandStoryAgents || [];
  }

  /**
   * List available creative formats from all providers
   */
  async listCreativeFormats(
    apiKey: string,
    filters?: {
      acceptsThirdPartyTags?: boolean;
      assemblyCapable?: boolean;
      search?: string;
      type?: "adcp" | "creative_agent" | "publisher";
    },
  ): Promise<CreativeFormatsResponse> {
    console.log("[STUB] listCreativeFormats - discovery from all providers");
    console.log("Filters:", filters);

    // Standard AdCP formats - sync with actual AdCP specification
    return {
      adcp_formats: [
        {
          description: "Standard mobile banner format",
          formatId: "display_banner_320x50",
          name: "Mobile Banner 320x50",
          requirements: {
            acceptsThirdPartyTags: true,
            assemblyCapable: true,
            requiredAssets: [
              {
                specs: {
                  dimensions: "320x50",
                  formats: ["jpg", "png", "gif"],
                  maxSize: "150KB",
                },
                type: "image",
              },
            ],
          },
          type: "adcp",
        },
        {
          description: "Standard leaderboard banner format",
          formatId: "display_banner_728x90",
          name: "Leaderboard Banner 728x90",
          requirements: {
            acceptsThirdPartyTags: true,
            assemblyCapable: true,
            requiredAssets: [
              {
                specs: {
                  dimensions: "728x90",
                  formats: ["jpg", "png", "gif"],
                  maxSize: "150KB",
                },
                type: "image",
              },
            ],
          },
          type: "adcp",
        },
        {
          description: "Standard VAST 4.0 compliant video creative",
          formatId: "video_vast_preroll",
          name: "VAST Video Pre-roll",
          requirements: {
            acceptsThirdPartyTags: true,
            assemblyCapable: true,
            requiredAssets: [
              {
                specs: {
                  dimensions: "16:9",
                  formats: ["mp4"],
                  maxSize: "100MB",
                },
                type: "video",
              },
            ],
          },
          type: "adcp",
        },
        {
          description: "Standard native article placement",
          formatId: "native_article",
          name: "Native Article Format",
          requirements: {
            acceptsThirdPartyTags: false,
            assemblyCapable: true,
            requiredAssets: [
              {
                specs: {
                  dimensions: "1200x628",
                  formats: ["jpg", "png"],
                  maxSize: "1MB",
                },
                type: "image",
              },
              {
                specs: {},
                type: "text",
              },
            ],
          },
          type: "adcp",
        },
      ],
      creative_agent_formats: [
        {
          description: "AI-generated creative from product catalog data",
          formatId: "ai_dynamic_product",
          name: "AI Dynamic Product Creative",
          requirements: {
            acceptsThirdPartyTags: false,
            assemblyCapable: true,
            requiredAssets: [],
          },
          type: "creative_agent",
        },
        {
          description: "AI-generated creative from brand guidelines and assets",
          formatId: "ai_brand_template",
          name: "AI Brand Template Generator",
          requirements: {
            acceptsThirdPartyTags: false,
            assemblyCapable: true,
            requiredAssets: [
              {
                specs: {
                  dimensions: "any",
                  formats: ["png", "svg"],
                  maxSize: "10MB",
                },
                type: "logo",
              },
            ],
          },
          type: "creative_agent",
        },
      ],
      publisher_formats: [
        {
          description: "Amazon DSP specific Connected TV video format",
          formatId: "amazon_dsp_ctv_video",
          name: "Amazon DSP CTV Video",
          requirements: {
            acceptsThirdPartyTags: false,
            assemblyCapable: true,
            requiredAssets: [
              {
                specs: {
                  dimensions: "1920x1080",
                  formats: ["mp4"],
                  maxSize: "200MB",
                },
                type: "video",
              },
              {
                specs: {
                  dimensions: "400x400",
                  formats: ["png"],
                  maxSize: "1MB",
                },
                type: "logo",
              },
            ],
          },
          type: "publisher",
        },
        {
          description: "Google Display & Video 360 responsive display creative",
          formatId: "google_dv360_responsive_display",
          name: "Google DV360 Responsive Display",
          requirements: {
            acceptsThirdPartyTags: true,
            assemblyCapable: true,
            requiredAssets: [
              {
                specs: {
                  dimensions: "responsive",
                  formats: ["jpg", "png"],
                  maxSize: "5MB",
                },
                type: "image",
              },
              {
                specs: {},
                type: "text",
              },
              {
                specs: {
                  dimensions: "128x128",
                  formats: ["png"],
                  maxSize: "100KB",
                },
                type: "logo",
              },
            ],
          },
          type: "publisher",
        },
      ],
    };
  }

  /**
   * List creatives for a buyer agent with optional filters
   */
  async listCreatives(
    apiKey: string,
    buyerAgentId: string,
    filter?: CreativeFilter,
    pagination?: PaginationInput,
    _includeCampaigns?: boolean,
  ): Promise<CreativeListResponse> {
    try {
      // Try BigQuery first
      const creatives = await this.creativeService.listCreatives(
        buyerAgentId,
        filter?.status,
        apiKey,
      );

      // Get assignment counts
      const assignmentCounts =
        await this.creativeService.getCreativeAssignmentCounts(buyerAgentId);

      // Apply pagination if provided
      const startIndex = pagination?.offset || 0;
      const limit = pagination?.limit || 50;
      const paginatedCreatives = creatives.slice(
        startIndex,
        startIndex + limit,
      );

      // Convert to expected format
      const formattedCreatives = paginatedCreatives.map((creative) => ({
        assemblyMethod: creative.assemblyMethod,
        assetIds: creative.assetIds,
        buyerAgentId: creative.buyerAgentId,
        content: creative.content,
        contentCategories: creative.contentCategories,
        createdBy: creative.createdBy,
        createdDate: creative.createdDate,
        creativeDescription: creative.creativeDescription,
        creativeId: creative.creativeId,
        creativeName: creative.creativeName,
        customerId: creative.customerId,
        format: creative.format,
        lastModifiedBy: creative.lastModifiedBy,
        lastModifiedDate: creative.lastModifiedDate,
        status: creative.status,
        targetAudience: creative.targetAudience,
        version: creative.version,
      }));

      // Calculate summary statistics
      const assignedCreativeCount = creatives.filter(
        (c) => assignmentCounts[c.creativeId] > 0,
      ).length;

      const summary = {
        activeCreatives: creatives.filter((c) => c.status === "active").length,
        assignedCreatives: assignedCreativeCount,
        draftCreatives: creatives.filter((c) => c.status === "draft").length,
        totalCreatives: creatives.length,
        unassignedCreatives: creatives.length - assignedCreativeCount,
      };

      return {
        creatives: formattedCreatives,
        hasMore: startIndex + limit < creatives.length,
        summary,
        totalCount: creatives.length,
      };
    } catch (error) {
      throw new Error(
        `Failed to list creatives: ${error instanceof Error ? error.message : String(error)}`,
      );
    }
  }

  async listCustomSignals(
    apiKey: string,
    filters?: {
      channel?: string;
      region?: string;
    },
  ): Promise<{
    signals: Array<{
      clusters: Array<{
        channel?: string;
        gdpr?: boolean;
        region: string;
      }>;
      createdAt: string;
      description: string;
      id: string;
      key: string;
      name: string;
      updatedAt?: string;
    }>;
    total: number;
  }> {
    const params = new URLSearchParams();
    if (filters?.region) {
      params.append("region", filters.region);
    }
    if (filters?.channel) {
      params.append("channel", filters.channel);
    }

    const url = `https://api.scope3.com/signal${params.toString() ? `?${params.toString()}` : ""}`;

    const response = await fetch(url, {
      headers: {
        Authorization: `Bearer ${apiKey}`,
        "User-Agent": "MCP-Server/1.0",
      },
      method: "GET",
    });

    if (!response.ok) {
      if (response.status === 401 || response.status === 403) {
        throw new Error("Authentication failed");
      }
      if (response.status >= 500) {
        throw new Error("External service temporarily unavailable");
      }
      throw new Error("Request failed");
    }

    return (await response.json()) as {
      signals: Array<{
        clusters: Array<{
          channel?: string;
          gdpr?: boolean;
          region: string;
        }>;
        createdAt: string;
        description: string;
        id: string;
        key: string;
        name: string;
        updatedAt?: string;
      }>;
      total: number;
    };
  }

  async listMeasurementSources(
    _apiKey: string,
    _brandAgentId: string,
  ): Promise<MeasurementSource[]> {
    throw new Error(
      "listMeasurementSources is not implemented yet - this was a GraphQL stub that doesn't exist in the backend",
    );
  }

  async listSyntheticAudiences(
    apiKey: string,
    brandAgentId: string,
  ): Promise<SyntheticAudience[]> {
    const response = await fetch(this.graphqlUrl, {
      body: JSON.stringify({
        query: LIST_SYNTHETIC_AUDIENCES_QUERY,
        variables: { brandAgentId },
      }),
      headers: {
        Authorization: `Bearer ${apiKey}`,
        "Content-Type": "application/json",
        "User-Agent": "MCP-Server/1.0",
      },
      method: "POST",
    });

    if (!response.ok) {
      if (response.status === 401 || response.status === 403) {
        throw new Error("Authentication failed");
      }
      if (response.status >= 500) {
        throw new Error("External service temporarily unavailable");
      }
      throw new Error("Request failed");
    }

    const result =
      (await response.json()) as GraphQLResponse<SyntheticAudiencesData>;

    if (result.errors && result.errors.length > 0) {
      throw new Error("Invalid request parameters or query");
    }

    if (!result.data?.syntheticAudiences) {
      throw new Error("No data received");
    }

    return result.data.syntheticAudiences;
  }

  // List tactics for a campaign - Uses BigQuery directly
  async listTactics(apiKey: string, campaignId: string): Promise<Tactic[]> {
    const records = await this.tacticService.listTactics(campaignId, apiKey);
    // Convert BigQuery records to Tactic objects
    return records.map(
      (record) =>
        ({
          brandStoryId: record.brand_story_id as string,
          budgetAllocation: {
            amount: (record.budget_amount as number) || 0,
            currency: (record.budget_currency as string) || "USD",
            dailyCap: record.budget_daily_cap as number,
            pacing: (record.budget_pacing as string) || "even",
            percentage: record.budget_percentage as number,
          },
          campaignId: String(record.campaign_id),
          createdAt: new Date(record.created_at as Date | number | string),
          description: record.description as string,
          effectivePricing: {
            cpm: (record.cpm as number) || 0,
            currency: (record.budget_currency as string) || "USD",
            signalCost: record.signal_cost as number,
            totalCpm:
              ((record.cpm as number) || 0) +
              ((record.signal_cost as number) || 0),
          },
          id: String(record.id),
          // Media product with available data from BigQuery records
          mediaProduct: {
            basePricing: {
              fixedCpm: (record.cpm as number) || 0,
              model: "fixed_cpm",
            },
            createdAt: new Date(),
            deliveryType: "non_guaranteed",
            description: "",
            formats: [],
            id: (record.media_product_id as string) || "",
            inventoryType: "premium",
            name: "",
            productId: "",
            publisherId: "",
            publisherName: "",
            supportedTargeting: [],
            updatedAt: new Date(),
          },
          name: (record.name as string) || "",
          signalId: record.signal_id,
          status:
            (record.status as
              | "active"
              | "completed"
              | "draft"
              | "failed"
              | "paused"
              | "pending_approval") || "draft",
          updatedAt: new Date(record.updated_at as Date | number | string),
        }) as Tactic,
    );
  }

  async listWebhookSubscriptions(
    apiKey: string,
    brandAgentId: string,
  ): Promise<WebhookSubscription[]> {
    const response = await fetch(this.graphqlUrl, {
      body: JSON.stringify({
        query: LIST_WEBHOOK_SUBSCRIPTIONS_QUERY,
        variables: { brandAgentId },
      }),
      headers: {
        Authorization: `Bearer ${apiKey}`,
        "Content-Type": "application/json",
        "User-Agent": "MCP-Server/1.0",
      },
      method: "POST",
    });

    const result = (await response.json()) as GraphQLResponse<{
      webhookSubscriptions: WebhookSubscription[];
    }>;

    if (result.errors) {
      throw new Error(`GraphQL errors: ${JSON.stringify(result.errors)}`);
    }

    return result.data?.webhookSubscriptions || [];
  }

  // Campaign methods
  async parseStrategyPrompt(
    apiKey: string,
    input: ParseStrategyPromptInput,
  ): Promise<ParsedStrategyDetails> {
    const response = await fetch(this.graphqlUrl, {
      body: JSON.stringify({
        query: PARSE_STRATEGY_PROMPT_QUERY,
        variables: input,
      }),
      headers: {
        Authorization: `Bearer ${apiKey}`,
        "Content-Type": "application/json",
        "User-Agent": "MCP-Server/1.0",
      },
      method: "POST",
    });

    if (!response.ok) {
      if (response.status === 401 || response.status === 403) {
        throw new Error("Authentication failed");
      }
      if (response.status >= 500) {
        throw new Error("External service temporarily unavailable");
      }
      throw new Error("Request failed");
    }

    const result =
      (await response.json()) as GraphQLResponse<ParseStrategyPromptData>;

    if (result.errors && result.errors.length > 0) {
      throw new Error("Invalid request parameters or query");
    }

    if (!result.data?.parseStrategyPrompt) {
      throw new Error("No data received");
    }

    return result.data.parseStrategyPrompt;
  }

  /**
   * Revise a creative based on publisher feedback
   */
  async reviseCreative(
    apiKey: string,
    params: CreativeRevisionInput,
  ): Promise<Creative> {
    console.log("[STUB] reviseCreative - applying revisions");
    console.log("Revision params:", params);

    // Mock revision result
    return {
      assemblyMethod: "pre_assembled",
      assetIds: params.revisions.assetIds || [],
      buyerAgentId: "ba_123",
      content: {
        ...params.revisions.content,
      },
      contentCategories: params.revisions.contentCategories,
      createdBy: "user@example.com",
      createdDate: new Date(Date.now() - 172800000).toISOString(),
      creativeId: params.creativeId,
      creativeName: "Summer Sale Banner (Revised)",
      customerId: 1,
      format: {
        formatId: "display_banner_728x90",
        type: "adcp",
      },
      lastModifiedBy: "user@example.com",

      lastModifiedDate: new Date().toISOString(),
      status: "pending_review",
      targetAudience: params.revisions.targetAudience,
      version: "1.1",
    };
  }

  /**
   * Sync creative to publishers for approval
   */
  async syncCreativeToPublishers(
    apiKey: string,
    params: {
      campaignId?: string;
      creativeId: string;
      preApproval?: boolean;
      publisherIds: string[];
    },
  ): Promise<PublisherSyncResult[]> {
    console.log("[STUB] syncCreativeToPublishers - syncing for approval");
    console.log("Params:", params);

    // Mock sync results
    return params.publisherIds.map((publisherId) => {
      // Simulate different scenarios
      const isStandardFormat = Math.random() > 0.3;
      const syncSuccess = Math.random() > 0.1;

      return {
        approvalStatus:
          syncSuccess && isStandardFormat ? "auto_approved" : "pending",
        creativeId: params.creativeId,
        error: syncSuccess
          ? undefined
          : "Publisher API temporarily unavailable",
        estimatedReviewTime: isStandardFormat ? "Instant" : "24 hours",
        publisherId,
        publisherName: `Publisher ${publisherId}`,
        syncedAt: new Date().toISOString(),
        syncStatus: syncSuccess ? "success" : "failed",
      };
    });
  }

  /**
   * Unassign creative from campaign
   */
  async unassignCreativeFromCampaign(
    apiKey: string,
    creativeId: string,
    campaignId: string,
  ): Promise<AssignmentResult> {
    try {
      // Unassign creative from campaign in BigQuery
      await this.campaignService.unassignCreativeFromCampaign(
        campaignId,
        creativeId,
      );

      return {
        campaignId,
        creativeId,
        message: `Creative ${creativeId} unassigned from campaign ${campaignId}`,
        success: true,
      };
    } catch (error) {
      throw new Error(
        `Failed to unassign creative from campaign: ${error instanceof Error ? error.message : String(error)}`,
      );
    }
  }

  async updateBrandAgent(
    apiKey: string,
    id: string,
    input: BrandAgentUpdateInput,
  ): Promise<BrandAgent> {
    // Update core brand agent via GraphQL (without customer-scoped fields)
    const response = await fetch(this.graphqlUrl, {
      body: JSON.stringify({
        query: UPDATE_BRAND_AGENT_MUTATION,
        variables: {
          description: input.description,
          id: parseInt(id),
          name: input.name,
        },
      }),
      headers: {
        Authorization: `Bearer ${apiKey}`,
        "Content-Type": "application/json",
        "User-Agent": "MCP-Server/1.0",
      },
      method: "POST",
    });

    if (!response.ok) {
      if (response.status === 401 || response.status === 403) {
        throw new Error("Authentication failed");
      }
      if (response.status >= 500) {
        throw new Error("External service temporarily unavailable");
      }
      throw new Error("Request failed");
    }

    const result = (await response.json()) as GraphQLResponse<{
      updateBrandAgent: BrandAgent;
    }>;

    if (result.errors && result.errors.length > 0) {
      throw new Error("Invalid request parameters or query");
    }

    if (!result.data?.updateBrandAgent) {
      throw new Error("No data received");
    }

    const brandAgent = result.data.updateBrandAgent;

    // Update BigQuery extensions if customer-scoped fields present
    if (
      input.externalId !== undefined ||
      input.nickname !== undefined ||
      input.dspSeats !== undefined
    ) {
      try {
        await this.brandAgentService.upsertBrandAgentExtension(id, {
          advertiserDomains: input.advertiserDomains,
          description: input.description,
          dspSeats: input.dspSeats,
          externalId: input.externalId,
          nickname: input.nickname,
        });
      } catch (error) {
        console.warn("Failed to update brand agent extension:", error);
        // Don't fail the entire operation - the core brand agent was updated successfully
      }
    }

    // Return the enhanced brand agent (get fresh data with extensions)
    try {
      const enhancedAgent = await this.brandAgentService.getBrandAgent(id);
      if (enhancedAgent) {
        return enhancedAgent;
      }
    } catch (error) {
      console.log("Failed to get enhanced agent data:", error);
    }

    // Return GraphQL data if enhancement fails
    return brandAgent;
  }

  // ========================================
  // PMP (PRIVATE MARKETPLACE) METHODS
  // ========================================

  async updateBrandAgentCampaign(
    apiKey: string,
    id: string,
    input: BrandAgentCampaignUpdateInput,
  ): Promise<BrandAgentCampaign> {
    // Campaign updates are BigQuery-only (not available in GraphQL)
    return await this.campaignService.updateCampaign(
      id,
      {
        budgetCurrency: input.budget?.currency,
        budgetDailyCap: input.budget?.dailyCap,
        budgetPacing: input.budget?.pacing,
        budgetTotal: input.budget?.total,
        endDate: input.endDate,
        name: input.name,
        outcomeScoreWindowDays: input.outcomeScoreWindowDays,
        prompt: input.prompt,
        scoringWeights: input.scoringWeights,
        startDate: input.startDate,
        status: input.status,
      },
      apiKey,
    );
  }

  async updateBrandAgentCreative(
    apiKey: string,
    id: string,
    input: BrandAgentCreativeUpdateInput,
  ): Promise<BrandAgentCreative> {
    // Use BigQuery creative service instead of GraphQL
    await this.creativeService.updateCreative(
      id,
      {
        content: {
          body: input.body,
          cta: input.cta,
          headline: input.headline,
          url: input.url,
        },
        creativeDescription: input.body || input.headline,
      },
      apiKey,
    );

    // Return in expected format (reconstruct from input since update returns void)
    // Note: brandAgentId not available from update input, so we'll need to fetch it or pass it separately
    return {
      body: input.body || "",
      brandAgentId: "", // Note: brandAgentId not available in update operation - would require separate fetch
      createdAt: new Date(), // We don't have the original creation date
      cta: input.cta || "",
      headline: input.headline || "",
      id: id,
      name: input.name || "",
      type: input.type || "native", // Default to valid type
      updatedAt: new Date(),
      url: input.url || "",
    };
  }

  // Update Brand Agent PMP (stubbed until backend ready)
  async updateBrandAgentPMP(
    apiKey: string,
    id: string,
    input: PMPUpdateInput,
  ): Promise<PMP> {
    // STUB implementation - will use parse/update pattern
    console.log("[STUB] updateBrandAgentPMP", { id, input });

    const pmp: PMP = {
      brandAgentId: "ba_123", // Would be fetched from existing PMP
      createdAt: new Date(Date.now() - 86400000), // Yesterday
      dealIds: [
        {
          dealId: `GOOG_updated_${Date.now()}`,
          ssp: "Google Ad Manager",
          status: "active",
        },
        {
          dealId: `AMZN_updated_${Date.now()}`,
          ssp: "Amazon Publisher Services",
          status: "active",
        },
      ],
      id,
      name: input.name || "Updated PMP Campaign",
      prompt: input.prompt || "Updated PMP requirements",
      status: input.status || "active",
      summary:
        "PMP updated with new requirements. Deal IDs have been refreshed for optimal performance.",
      updatedAt: new Date(),
    };

    return pmp;
  }

  async updateBrandAgentStandards(
    apiKey: string,
    agentId: string,
    name: string,
    prompt: string,
  ): Promise<{
    createdAt: string;
    id: string;
    name: string;
    prompt: string;
    status: string;
  }> {
    const response = await fetch(this.graphqlUrl, {
      body: JSON.stringify({
        query: UPDATE_BRAND_AGENT_STANDARDS_MUTATION,
        variables: { agentId, name, prompt },
      }),
      headers: {
        Authorization: `Bearer ${apiKey}`,
        "Content-Type": "application/json",
        "User-Agent": "MCP-Server/1.0",
      },
      method: "POST",
    });

    if (!response.ok) {
      if (response.status === 401 || response.status === 403) {
        throw new Error("Authentication failed");
      }
      if (response.status >= 500) {
        throw new Error("External service temporarily unavailable");
      }
      throw new Error("Request failed");
    }

    const result = (await response.json()) as GraphQLResponse<{
      createAgentModel: {
        createdAt: string;
        id: string;
        name: string;
        prompt: string;
        status: string;
      };
    }>;

    if (result.errors && result.errors.length > 0) {
      throw new Error("Invalid request parameters or query");
    }

    if (!result.data?.createAgentModel) {
      throw new Error("No data received");
    }

    return result.data.createAgentModel;
  }

  async updateBrandAgentSyntheticAudience(
    apiKey: string,
    previousModelId: string,
    name: string,
    prompt: string,
  ): Promise<{
    createdAt: string;
    id: string;
    name: string;
    prompt: string;
    status: string;
  }> {
    const response = await fetch(this.graphqlUrl, {
      body: JSON.stringify({
        query: UPDATE_BRAND_AGENT_SYNTHETIC_AUDIENCE_MUTATION,
        variables: { name, previousModelId, prompt },
      }),
      headers: {
        Authorization: `Bearer ${apiKey}`,
        "Content-Type": "application/json",
        "User-Agent": "MCP-Server/1.0",
      },
      method: "POST",
    });

    if (!response.ok) {
      if (response.status === 401 || response.status === 403) {
        throw new Error("Authentication failed");
      }
      if (response.status >= 500) {
        throw new Error("External service temporarily unavailable");
      }
      throw new Error("Request failed");
    }

    const result = (await response.json()) as GraphQLResponse<{
      updateBrandStory: {
        createdAt: string;
        id: string;
        name: string;
        prompt: string;
        status: string;
      };
    }>;

    if (result.errors && result.errors.length > 0) {
      throw new Error("Invalid request parameters or query");
    }

    if (!result.data?.updateBrandStory) {
      throw new Error("No data received");
    }

    return result.data.updateBrandStory;
  }

  // Removed parseCreativePrompt - AI generation handled by creative agents
  // Removed detectFileFormat - handled by REST upload layer

  // Custom Signal Definition Management Methods

  /**
   * Update existing creative
   */
  async updateCreative(
    apiKey: string,
    input: UpdateCreativeInput,
  ): Promise<Creative> {
    try {
      // Use BigQuery to update the creative
      const updateData: Record<string, unknown> = {};

      if (input.updates.name) {
        updateData.name = input.updates.name;
      }

      if (input.updates.description !== undefined) {
        updateData.description = input.updates.description;
      }

      if (input.updates.content) {
        updateData.content = input.updates.content;
      }

      if (input.updates.status) {
        updateData.status = input.updates.status;
      }

      if (input.updates.targetAudience) {
        updateData.targetAudience =
          typeof input.updates.targetAudience === "string"
            ? { description: input.updates.targetAudience }
            : input.updates.targetAudience;
      }

      if (input.updates.contentCategories) {
        updateData.contentCategories = input.updates.contentCategories;
      }

      updateData.lastModifiedBy = "api_user";

      await this.creativeService.updateCreative(
        input.creativeId,
        updateData,
        apiKey,
      );

      // Get the updated creative to return
      const updatedCreative = await this.creativeService.getCreative(
        input.creativeId,
        undefined,
        apiKey,
      );

      if (!updatedCreative) {
        throw new Error("Creative not found after update");
      }

      return updatedCreative;
    } catch (error) {
      throw new Error(
        `Failed to update creative: ${error instanceof Error ? error.message : String(error)}`,
      );
    }
  }

  async updateCustomSignal(
    apiKey: string,
    signalId: string,
    input: {
      clusters?: Array<{
        channel?: string;
        gdpr?: boolean;
        region: string;
      }>;
      description?: string;
      name?: string;
    },
  ): Promise<{
    clusters: Array<{
      channel?: string;
      gdpr?: boolean;
      region: string;
    }>;
    createdAt: string;
    description: string;
    id: string;
    key: string;
    name: string;
    updatedAt: string;
  }> {
    const response = await fetch(`https://api.scope3.com/signal/${signalId}`, {
      body: JSON.stringify(input),
      headers: {
        Authorization: `Bearer ${apiKey}`,
        "Content-Type": "application/json",
        "User-Agent": "MCP-Server/1.0",
      },
      method: "PUT",
    });

    if (!response.ok) {
      if (response.status === 401 || response.status === 403) {
        throw new Error("Authentication failed");
      }
      if (response.status === 404) {
        throw new Error("Signal not found");
      }
      if (response.status >= 500) {
        throw new Error("External service temporarily unavailable");
      }
      throw new Error("Request failed");
    }

    return (await response.json()) as {
      clusters: Array<{
        channel?: string;
        gdpr?: boolean;
        region: string;
      }>;
      createdAt: string;
      description: string;
      id: string;
      key: string;
      name: string;
      updatedAt: string;
    };
  }

  async updateOneStrategy(
    apiKey: string,
    input: UpdateStrategyInput,
  ): Promise<Strategy> {
    const variables = {
      brandStandardsAgentId: input.brandStandardsAgentId
        ? parseInt(input.brandStandardsAgentId)
        : null,
      brandStoryAgentIds: input.brandStoryAgentIds?.map((id) => parseInt(id)),
      channelCodes: input.channelCodes,
      countryCodes: input.countryCodes,
      name: input.name,
      prompt: input.prompt,
      strategyId: parseFloat(input.strategyId),
    };

    const response = await fetch(this.graphqlUrl, {
      body: JSON.stringify({
        query: UPDATE_ONE_STRATEGY_MUTATION,
        variables,
      }),
      headers: {
        Authorization: `Bearer ${apiKey}`,
        "Content-Type": "application/json",
        "User-Agent": "MCP-Server/1.0",
      },
      method: "POST",
    });

    if (!response.ok) {
      if (response.status === 401 || response.status === 403) {
        throw new Error("Authentication failed");
      }
      if (response.status >= 500) {
        throw new Error("External service temporarily unavailable");
      }
      throw new Error("Request failed");
    }

    const result = (await response.json()) as GraphQLResponse<{
      updateOneStrategy: Strategy;
    }>;

    if (result.errors && result.errors.length > 0) {
      throw new Error("Invalid request parameters or query");
    }

    if (!result.data?.updateOneStrategy) {
      throw new Error("No data received");
    }

    return result.data.updateOneStrategy;
  }

<<<<<<< HEAD
  // ============================================================================
  // HELPER METHODS FOR TYPE CONVERSIONS
  // ============================================================================

  // Update tactic
=======
  // Update tactic - Uses BigQuery directly
>>>>>>> 6c8d5e3b
  async updateTactic(
    apiKey: string,
    tacticId: string,
    input: TacticUpdateInput,
  ): Promise<Tactic> {
    await this.tacticService.updateTactic(tacticId, input, apiKey);
    // Return the updated tactic
    const updated = await this.tacticService.getTactic(tacticId, apiKey);
    // Convert to Tactic format - similar conversion as in listTactics
    const record = updated as Record<string, unknown>;
    return {
      brandStoryId: record.brand_story_id as string,
      budgetAllocation: {
        amount: (record.budget_amount as number) || 0,
        currency: (record.budget_currency as string) || "USD",
        dailyCap: record.budget_daily_cap as number,
        pacing: (record.budget_pacing as string) || "even",
        percentage: record.budget_percentage as number,
      },
      campaignId: String(record.campaign_id),
      createdAt: new Date(record.created_at as Date | number | string),
      description: record.description as string,
      effectivePricing: {
        cpm: (record.cpm as number) || 0,
        currency: (record.budget_currency as string) || "USD",
        signalCost: record.signal_cost as number,
        totalCpm:
          ((record.cpm as number) || 0) + ((record.signal_cost as number) || 0),
      },
      id: String(record.id),
      mediaProduct: {
        basePricing: {
          fixedCpm: (record.cpm as number) || 0,
          model: "fixed_cpm",
        },
        createdAt: new Date(),
        deliveryType: "non_guaranteed",
        description: "",
        formats: [],
        id: (record.media_product_id as string) || "",
        inventoryType: "premium",
        name: "",
        productId: "",
        publisherId: "",
        publisherName: "",
        supportedTargeting: [],
        updatedAt: new Date(),
      },
      name: (record.name as string) || "",
      signalId: record.signal_id,
      status:
        (record.status as
          | "active"
          | "completed"
          | "draft"
          | "failed"
          | "paused"
          | "pending_approval") || "draft",
      updatedAt: new Date(record.updated_at as Date | number | string),
    } as Tactic;
  }

  async validateApiKey(
    apiKey: string,
  ): Promise<{ customerId?: number; isValid: boolean }> {
    try {
      const customerId = await this.getCustomerId(apiKey);
      return { customerId, isValid: true };
    } catch {
      return { isValid: false };
    }
  }

  /**
   * Extract CTA text from creative content
   */
  private extractCTAFromContent(
    content: Record<string, unknown>,
  ): string | undefined {
    // Try to extract CTA from HTML snippet or return undefined
    const html = content?.htmlSnippet;
    if (html && typeof html === "string") {
      const ctaMatch =
        html.match(/<button[^>]*>(.*?)<\/button>/i) ||
        html.match(
          />(Shop|Buy|Learn More|Download|Sign Up|Get Started)[^<]*</i,
        );
      return ctaMatch?.[1];
    }
    return undefined;
  }

  /**
   * Extract URL from creative content
   */
  private extractUrlFromContent(content: Record<string, unknown>): string {
    // Try to find a URL in the content
    return (
      (typeof content?.productUrl === "string" ? content.productUrl : null) ||
      (typeof content?.landingUrl === "string" ? content.landingUrl : null) ||
      (typeof content?.clickUrl === "string" ? content.clickUrl : null) ||
      "https://example.com"
    ); // Fallback URL
  }

  /**
   * Map Creative format type to BrandAgentCreative type
   */
  private mapFormatToType(
    formatType: string,
  ): "html5" | "image" | "native" | "video" {
    switch (formatType) {
      case "adcp":
        return "image"; // Default for ADCP formats
      case "creative_agent":
        return "html5"; // AI-generated creatives are typically HTML5
      case "publisher":
        return "native"; // Publisher-specific formats are often native
      default:
        return "image"; // Safe default
    }
  }

  // Removed parseCreativePrompt - AI generation handled by creative agents
  // Removed detectFileFormat - handled by REST upload layer
}<|MERGE_RESOLUTION|>--- conflicted
+++ resolved
@@ -3168,15 +3168,7 @@
     return result.data.updateOneStrategy;
   }
 
-<<<<<<< HEAD
-  // ============================================================================
-  // HELPER METHODS FOR TYPE CONVERSIONS
-  // ============================================================================
-
-  // Update tactic
-=======
   // Update tactic - Uses BigQuery directly
->>>>>>> 6c8d5e3b
   async updateTactic(
     apiKey: string,
     tacticId: string,
