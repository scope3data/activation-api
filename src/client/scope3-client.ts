import type {
  BrandAgent,
  BrandAgentCampaign,
  BrandAgentCampaignInput,
  BrandAgentCampaignsData,
  BrandAgentCampaignUpdateInput,
  BrandAgentCreative,
  BrandAgentCreativeInput,
  BrandAgentCreativesData,
  BrandAgentCreativeUpdateInput,
  BrandAgentInput,
  BrandAgentsData,
  BrandAgentUpdateInput,
  BrandAgentWhereInput,
  BrandStandardsAgent,
  BrandStandardsAgentInput,
  BrandStandardsAgentsData,
  BrandStoryAgent,
  BrandStoryAgentInput,
  BrandStoryAgentsData,
  MeasurementSource,
  MeasurementSourceInput,
  MeasurementSourcesData,
  SyntheticAudience,
  SyntheticAudienceInput,
  SyntheticAudiencesData,
} from "../types/brand-agent.js";
import type {
  AddAssetInput,
  AssignmentResult,
  BulkAssetImportResponse,
  CreateCreativeInput,
  Creative,
  CreativeFilter,
  CreativeFormatsResponse,
  CreativeListResponse,
  CreativeRevisionInput,
  PaginationInput,
  PublisherSyncResult,
  UpdateCreativeInput,
} from "../types/creative.js";
import type { ScoringOutcome, ScoringOutcomeInput } from "../types/events.js";
import type {
  TacticPerformance,
  OptimizationGoal,
  OptimizationRecommendations,
  ProductDiscoveryQuery,
  PublisherMediaProduct,
} from "../types/tactics.js";
import type {
  BrandAgentPMPInput,
  DSPSeat,
  PMP,
  PMPUpdateInput,
} from "../types/pmp.js";
import type {
  Agent,
  AgentsData,
  AgentWhereInput,
  BitmapTargetingProfile,
  CreateBitmapTargetingProfileData,
  CreateBitmapTargetingProfileInput,
  CreateStrategyData,
  CreateStrategyInput,
  GenerateUpdatedStrategyPromptData,
  GenerateUpdatedStrategyPromptInput,
  GetAPIAccessKeysData,
  GraphQLResponse,
  ParsedStrategyDetails,
  ParseStrategyPromptData,
  ParseStrategyPromptInput,
  Strategy,
  TargetingDimension,
  UpdateStrategyInput,
} from "../types/scope3.js";
import type {
  WebhookSubscription,
  WebhookSubscriptionInput,
} from "../types/webhooks.js";

import { GET_AGENTS_QUERY } from "./queries/agents.js";
import { GET_API_ACCESS_KEYS_QUERY } from "./queries/auth.js";
import {
  ADD_MEASUREMENT_SOURCE_MUTATION,
  CREATE_BRAND_AGENT_CAMPAIGN_MUTATION,
  CREATE_BRAND_AGENT_CREATIVE_MUTATION,
  CREATE_BRAND_AGENT_MUTATION,
  CREATE_BRAND_AGENT_STANDARDS_MUTATION,
  CREATE_BRAND_AGENT_SYNTHETIC_AUDIENCE_MUTATION,
  CREATE_SYNTHETIC_AUDIENCE_MUTATION,
  DELETE_BRAND_AGENT_MUTATION,
  DELETE_BRAND_AGENT_STANDARDS_MUTATION,
  DELETE_BRAND_AGENT_SYNTHETIC_AUDIENCE_MUTATION,
  GET_BRAND_AGENT_QUERY,
  LIST_BRAND_AGENT_CAMPAIGNS_QUERY,
  LIST_BRAND_AGENT_CREATIVES_QUERY,
  LIST_BRAND_AGENT_STANDARDS_QUERY,
  LIST_BRAND_AGENT_SYNTHETIC_AUDIENCES_QUERY,
  LIST_BRAND_AGENTS_QUERY,
  LIST_MEASUREMENT_SOURCES_QUERY,
  LIST_SYNTHETIC_AUDIENCES_QUERY,
  UPDATE_BRAND_AGENT_CAMPAIGN_MUTATION,
  UPDATE_BRAND_AGENT_CREATIVE_MUTATION,
  UPDATE_BRAND_AGENT_MUTATION,
  UPDATE_BRAND_AGENT_STANDARDS_MUTATION,
  UPDATE_BRAND_AGENT_SYNTHETIC_AUDIENCE_MUTATION,
} from "./queries/brand-agents.js";
import {
  CREATE_STRATEGY_MUTATION,
  GENERATE_UPDATED_STRATEGY_PROMPT_QUERY,
  PARSE_STRATEGY_PROMPT_QUERY,
  UPDATE_ONE_STRATEGY_MUTATION,
} from "./queries/campaigns.js";
// Creative queries will be imported when needed for actual implementation
// import {
//   ASSIGN_CREATIVE_TO_CAMPAIGN_MUTATION,
//   CREATE_CREATIVE_MUTATION,
//   GET_CAMPAIGN_CREATIVES_QUERY,
//   GET_CREATIVE_QUERY,
//   GET_CREATIVES_QUERY,
//   UNASSIGN_CREATIVE_FROM_CAMPAIGN_MUTATION,
//   UPLOAD_ASSET_MUTATION,
// } from "./queries/creatives.js";
import {
  GET_TACTIC_PERFORMANCE_QUERY,
  GET_OPTIMIZATION_RECOMMENDATIONS_QUERY,
} from "./queries/tactics.js";
import {
  CREATE_SCORING_OUTCOME_MUTATION,
  CREATE_WEBHOOK_SUBSCRIPTION_MUTATION,
  GET_BRAND_AGENT_CAMPAIGN_WITH_DELIVERY_QUERY,
  GET_BUDGET_ALLOCATIONS_QUERY,
  GET_CAMPAIGN_DELIVERY_DATA_QUERY,
  GET_CAMPAIGN_TACTICS_QUERY,
  GET_SCORING_OUTCOMES_QUERY,
  GET_TACTIC_BREAKDOWN_QUERY,
  LIST_WEBHOOK_SUBSCRIPTIONS_QUERY,
} from "./queries/reporting.js";
import {
  CREATE_BITMAP_TARGETING_PROFILE_MUTATION,
  GET_TARGETING_DIMENSIONS_QUERY,
} from "./queries/targeting.js";
// PMP queries imported but not used yet - will be used when backend is ready
// import {
//   CREATE_BRAND_AGENT_PMP_MUTATION,
//   GET_DSP_SEATS_QUERY,
//   LIST_BRAND_AGENT_PMPS_QUERY,
//   UPDATE_BRAND_AGENT_PMP_MUTATION,
// } from "./queries/pmps.js";
import { ProductDiscoveryService } from "./services/product-discovery.js";
import { CampaignBigQueryService } from "../services/campaign-bigquery-service.js";

export class Scope3ApiClient {
  private graphqlUrl: string;
  private productDiscovery: ProductDiscoveryService;
  private campaignBQ: CampaignBigQueryService;

  constructor(graphqlUrl: string) {
    this.graphqlUrl = graphqlUrl;
    this.productDiscovery = new ProductDiscoveryService(graphqlUrl);
    this.campaignBQ = new CampaignBigQueryService();
  }

  /**
   * Add assets via reference management (MCP orchestration)
   * No file uploads - manages URLs, upload IDs, CDN references
   */
  async addAssets(
    apiKey: string,
    input: AddAssetInput,
  ): Promise<BulkAssetImportResponse> {
    console.log("[STUB] addAssets - reference management");
    console.log("Input:", input);

    // Mock asset import results
    const results = input.assets.map((asset, idx) => ({
      assetId: `asset_${Date.now()}_${idx}`,
      originalUrl: asset.source.url,
      success: true,
      uploadId: asset.source.uploadId,
    }));

    return {
      errorCount: 0,
      results,
      successCount: results.length,
      summary: `Successfully added ${results.length} assets via reference management`,
    };
  }

  // Measurement Source methods (stub)
  async addMeasurementSource(
    apiKey: string,
    input: MeasurementSourceInput,
  ): Promise<MeasurementSource> {
    const response = await fetch(this.graphqlUrl, {
      body: JSON.stringify({
        query: ADD_MEASUREMENT_SOURCE_MUTATION,
        variables: { input },
      }),
      headers: {
        Authorization: `Bearer ${apiKey}`,
        "Content-Type": "application/json",
        "User-Agent": "MCP-Server/1.0",
      },
      method: "POST",
    });

    if (!response.ok) {
      if (response.status === 401 || response.status === 403) {
        throw new Error("Authentication failed");
      }
      if (response.status >= 500) {
        throw new Error("External service temporarily unavailable");
      }
      throw new Error("Request failed");
    }

    const result = (await response.json()) as GraphQLResponse<{
      addMeasurementSource: MeasurementSource;
    }>;

    if (result.errors && result.errors.length > 0) {
      throw new Error("Invalid request parameters or query");
    }

    if (!result.data?.addMeasurementSource) {
      throw new Error("No data received");
    }

    return result.data.addMeasurementSource;
  }

  /**
   * Assign creative to campaign (both must belong to same buyer agent)
   */
  async assignCreativeToCampaign(
    apiKey: string,
    creativeId: string,
    campaignId: string,
    _buyerAgentId: string,
  ): Promise<AssignmentResult> {
    try {
      // Assign creative to campaign in BigQuery
      await this.campaignBQ.assignCreativeToCampaign(campaignId, creativeId, 'api_user');
      
      return {
        campaignId,
        creativeId,
        message: `Creative ${creativeId} assigned to campaign ${campaignId}`,
        success: true,
      };
    } catch (error) {
      console.log('BigQuery assignCreativeToCampaign failed, falling back to stub:', error);
    }

    // Fallback to stub (since this was stubbed before)
    return {
      campaignId,
      creativeId,
      message: `[STUB] Creative ${creativeId} assigned to campaign ${campaignId}`,
      success: true,
    };
  }

  async createBitmapTargetingProfile(
    apiKey: string,
    input: CreateBitmapTargetingProfileInput,
  ): Promise<BitmapTargetingProfile> {
    const variables = {
      anyOf: input.anyOf.map((id) => parseInt(id)),
      customerId: parseInt(input.customerId),
      dimensionName: input.dimensionName,
      noneOf: input.noneOf.map((id) => parseInt(id)),
      strategyId: parseInt(input.strategyId),
    };

    const response = await fetch(this.graphqlUrl, {
      body: JSON.stringify({
        query: CREATE_BITMAP_TARGETING_PROFILE_MUTATION,
        variables,
      }),
      headers: {
        Authorization: `Bearer ${apiKey}`,
        "Content-Type": "application/json",
        "User-Agent": "MCP-Server/1.0",
      },
      method: "POST",
    });

    if (!response.ok) {
      if (response.status === 401 || response.status === 403) {
        throw new Error("Authentication failed");
      }
      if (response.status >= 500) {
        throw new Error("External service temporarily unavailable");
      }
      throw new Error("Request failed");
    }

    const result =
      (await response.json()) as GraphQLResponse<CreateBitmapTargetingProfileData>;

    if (result.errors && result.errors.length > 0) {
      throw new Error("Invalid request parameters or query");
    }

    if (!result.data?.createBitmapTargetingProfile) {
      throw new Error("No data received");
    }

    return result.data.createBitmapTargetingProfile;
  }

  // Brand Agent methods
  async createBrandAgent(
    apiKey: string,
    input: BrandAgentInput,
  ): Promise<BrandAgent> {
    const response = await fetch(this.graphqlUrl, {
      body: JSON.stringify({
        query: CREATE_BRAND_AGENT_MUTATION,
        variables: { input },
      }),
      headers: {
        Authorization: `Bearer ${apiKey}`,
        "Content-Type": "application/json",
        "User-Agent": "MCP-Server/1.0",
      },
      method: "POST",
    });

    if (!response.ok) {
      if (response.status === 401 || response.status === 403) {
        throw new Error("Authentication failed");
      }
      if (response.status >= 500) {
        throw new Error("External service temporarily unavailable");
      }
      throw new Error("Request failed");
    }

    const result = (await response.json()) as GraphQLResponse<{
      createBrandAgent: BrandAgent;
    }>;

    if (result.errors && result.errors.length > 0) {
      throw new Error("Invalid request parameters or query");
    }

    if (!result.data?.createBrandAgent) {
      throw new Error("No data received");
    }

    return result.data.createBrandAgent;
  }

  // Brand Agent Campaign methods
  async createBrandAgentCampaign(
    apiKey: string,
    input: BrandAgentCampaignInput,
  ): Promise<BrandAgentCampaign> {
    try {
      // Create campaign in BigQuery
      const campaignId = await this.campaignBQ.createCampaign({
        brandAgentId: input.brandAgentId,
        name: input.name,
        prompt: input.prompt,
        status: 'draft', // Always start as draft
        budgetTotal: input.budget?.total,
        budgetCurrency: input.budget?.currency,
        budgetDailyCap: input.budget?.dailyCap,
        budgetPacing: input.budget?.pacing,
        scoringWeights: input.scoringWeights,
        outcomeScoreWindowDays: input.outcomeScoreWindowDays
      });

      // Assign audience IDs (brand stories) if provided
      if (input.audienceIds?.length) {
        for (const storyId of input.audienceIds) {
          await this.campaignBQ.assignBrandStoryToCampaign(campaignId, storyId);
        }
      }

      // Return the created campaign
      const campaign = await this.campaignBQ.getCampaign(campaignId);
      if (!campaign) {
        throw new Error('Failed to retrieve created campaign');
      }
      
      return campaign;
    } catch (error) {
      console.log('BigQuery createBrandAgentCampaign failed, falling back to GraphQL:', error);
    }

    // Fallback to GraphQL
    const response = await fetch(this.graphqlUrl, {
      body: JSON.stringify({
        query: CREATE_BRAND_AGENT_CAMPAIGN_MUTATION,
        variables: { input },
      }),
      headers: {
        Authorization: `Bearer ${apiKey}`,
        "Content-Type": "application/json",
        "User-Agent": "MCP-Server/1.0",
      },
      method: "POST",
    });

    if (!response.ok) {
      if (response.status === 401 || response.status === 403) {
        throw new Error("Authentication failed");
      }
      if (response.status >= 500) {
        throw new Error("External service temporarily unavailable");
      }
      throw new Error("Request failed");
    }

    const result = (await response.json()) as GraphQLResponse<{
      createBrandAgentCampaign: BrandAgentCampaign;
    }>;

    if (result.errors && result.errors.length > 0) {
      throw new Error("Invalid request parameters or query");
    }

    if (!result.data?.createBrandAgentCampaign) {
      throw new Error("No data received");
    }

    return result.data.createBrandAgentCampaign;
  }

  // Brand Agent Creative methods
  async createBrandAgentCreative(
    apiKey: string,
    input: BrandAgentCreativeInput,
  ): Promise<BrandAgentCreative> {
    const response = await fetch(this.graphqlUrl, {
      body: JSON.stringify({
        query: CREATE_BRAND_AGENT_CREATIVE_MUTATION,
        variables: { input },
      }),
      headers: {
        Authorization: `Bearer ${apiKey}`,
        "Content-Type": "application/json",
        "User-Agent": "MCP-Server/1.0",
      },
      method: "POST",
    });

    if (!response.ok) {
      if (response.status === 401 || response.status === 403) {
        throw new Error("Authentication failed");
      }
      if (response.status >= 500) {
        throw new Error("External service temporarily unavailable");
      }
      throw new Error("Request failed");
    }

    const result = (await response.json()) as GraphQLResponse<{
      createBrandAgentCreative: BrandAgentCreative;
    }>;

    if (result.errors && result.errors.length > 0) {
      throw new Error("Invalid request parameters or query");
    }

    if (!result.data?.createBrandAgentCreative) {
      throw new Error("No data received");
    }

    return result.data.createBrandAgentCreative;
  }

  // Create Brand Agent PMP (stubbed until backend ready)
  async createBrandAgentPMP(
    apiKey: string,
    input: BrandAgentPMPInput,
  ): Promise<PMP> {
    // STUB implementation - will use parse/create pattern like campaigns
    console.log("[STUB] createBrandAgentPMP", input);

    // Mock PMP with realistic deal IDs
    const pmp: PMP = {
      brandAgentId: input.brandAgentId,
      createdAt: new Date(),
      dealIds: [
        {
          dealId: `GOOG_${Date.now()}`,
          ssp: "Google Ad Manager",
          status: "active",
        },
        {
          dealId: `AMZN_${Date.now()}`,
          ssp: "Amazon Publisher Services",
          status: "pending",
        },
        {
          dealId: `TTD_${Date.now()}`,
          ssp: "The Trade Desk",
          status: "active",
        },
      ],
      id: `pmp_${Date.now()}`,
      name: input.name || "PMP Campaign",
      prompt: input.prompt,
      status: "active",
      summary:
        "Created PMP targeting CTV inventory from premium publishers. Deal IDs have been generated for 3 SSPs with competitive CPMs and exclusive inventory access.",
      updatedAt: new Date(),
    };

    return pmp;
  }

  async createBrandAgentStandards(
    apiKey: string,
    input: BrandStandardsAgentInput,
  ): Promise<BrandStandardsAgent> {
    const response = await fetch(this.graphqlUrl, {
      body: JSON.stringify({
        query: CREATE_BRAND_AGENT_STANDARDS_MUTATION,
        variables: { ...input },
      }),
      headers: {
        Authorization: `Bearer ${apiKey}`,
        "Content-Type": "application/json",
        "User-Agent": "MCP-Server/1.0",
      },
      method: "POST",
    });

    if (!response.ok) {
      if (response.status === 401 || response.status === 403) {
        throw new Error("Authentication failed");
      }
      if (response.status >= 500) {
        throw new Error("External service temporarily unavailable");
      }
      throw new Error("Request failed");
    }

    const result = (await response.json()) as GraphQLResponse<{
      createBrandStandardsAgent: BrandStandardsAgent;
    }>;

    if (result.errors && result.errors.length > 0) {
      throw new Error("Invalid request parameters or query");
    }

    if (!result.data?.createBrandStandardsAgent) {
      throw new Error("No data received");
    }

    return result.data.createBrandStandardsAgent;
  }

  async createBrandAgentSyntheticAudience(
    apiKey: string,
    input: BrandStoryAgentInput,
  ): Promise<BrandStoryAgent> {
    const response = await fetch(this.graphqlUrl, {
      body: JSON.stringify({
        query: CREATE_BRAND_AGENT_SYNTHETIC_AUDIENCE_MUTATION,
        variables: { ...input },
      }),
      headers: {
        Authorization: `Bearer ${apiKey}`,
        "Content-Type": "application/json",
        "User-Agent": "MCP-Server/1.0",
      },
      method: "POST",
    });

    if (!response.ok) {
      if (response.status === 401 || response.status === 403) {
        throw new Error("Authentication failed");
      }
      if (response.status >= 500) {
        throw new Error("External service temporarily unavailable");
      }
      throw new Error("Request failed");
    }

    const result = (await response.json()) as GraphQLResponse<{
      createBrandStoryAgent: BrandStoryAgent;
    }>;

    if (result.errors && result.errors.length > 0) {
      throw new Error("Invalid request parameters or query");
    }

    if (!result.data?.createBrandStoryAgent) {
      throw new Error("No data received");
    }

    return result.data.createBrandStoryAgent;
  }

  /**
   * Create creatives via orchestration (no file uploads)
   * Handles format specification and content sources
   */
  async createCreative(
    apiKey: string,
    input: CreateCreativeInput,
  ): Promise<Creative> {
    // Validate format specification
    if (!input.format?.type || !input.format?.formatId) {
      throw new Error(
        "Format specification required (format.type and format.formatId)",
      );
    }

    // Validate content sources
    const { assetIds, htmlSnippet, javascriptTag, productUrl, vastTag } =
      input.content || {};
    const hasContent =
      htmlSnippet || javascriptTag || vastTag || assetIds?.length || productUrl;

    if (!hasContent) {
      throw new Error("At least one content source required");
    }

    try {
      // Create creative in BigQuery
      const creativeId = await this.campaignBQ.createCreative({
        brandAgentId: input.buyerAgentId,
        name: input.creativeName,
        description: input.creativeDescription,
        formatType: input.format.type,
        formatId: input.format.formatId,
        content: input.content,
        status: 'draft',
        version: '1.0.0',
        assemblyMethod: input.assemblyMethod || 'pre_assembled',
        targetAudience: typeof input.targetAudience === 'string' ? { description: input.targetAudience } : input.targetAudience,
        contentCategories: input.contentCategories,
        createdBy: 'api_user'
      });

      // Return the created creative
      const creative = await this.campaignBQ.getCreative(creativeId);
      if (!creative) {
        throw new Error('Failed to retrieve created creative');
      }

      return creative;
    } catch (error) {
      console.log('BigQuery createCreative failed, falling back to mock:', error);
    }

    // Fallback to mock (since this was stubbed before)
    const mockCreative: Creative = {
      assemblyMethod: input.assemblyMethod || "pre_assembled",
      assetIds: input.content?.assetIds || [],
      buyerAgentId: input.buyerAgentId,
      content: input.content || {},
      contentCategories: input.contentCategories || [],
      createdBy: "api_user",

      createdDate: new Date().toISOString(),
      creativeDescription: input.creativeDescription,
      creativeId: `creative_${Date.now()}`,
      creativeName: input.creativeName,

      customerId: await this.getCustomerId(apiKey),
      format: input.format,

      lastModifiedBy: "api_user",
      lastModifiedDate: new Date().toISOString(),
      status: "draft",
      targetAudience: input.targetAudience,
      version: "1.0.0",
    };

    return mockCreative;
  }

  async createCustomSignal(
    apiKey: string,
    input: {
      clusters: Array<{
        channel?: string;
        gdpr?: boolean;
        region: string;
      }>;
      description: string;
      key: string;
      name: string;
    },
  ): Promise<{
    clusters: Array<{
      channel?: string;
      gdpr?: boolean;
      region: string;
    }>;
    createdAt: string;
    description: string;
    id: string;
    key: string;
    name: string;
  }> {
    const response = await fetch("https://api.scope3.com/signal", {
      body: JSON.stringify(input),
      headers: {
        Authorization: `Bearer ${apiKey}`,
        "Content-Type": "application/json",
        "User-Agent": "MCP-Server/1.0",
      },
      method: "POST",
    });

    if (!response.ok) {
      if (response.status === 401 || response.status === 403) {
        throw new Error("Authentication failed");
      }
      if (response.status >= 500) {
        throw new Error("External service temporarily unavailable");
      }
      throw new Error("Request failed");
    }

    return (await response.json()) as {
      clusters: Array<{
        channel?: string;
        gdpr?: boolean;
        region: string;
      }>;
      createdAt: string;
      description: string;
      id: string;
      key: string;
      name: string;
    };
  }

  // Create inventory option (product + targeting)
  async createInventoryOption(
    apiKey: string,
    input: InventoryOptionInput,
  ): Promise<InventoryOption> {
    const response = await fetch(this.graphqlUrl, {
      body: JSON.stringify({
        query: CREATE_INVENTORY_OPTION_MUTATION,
        variables: { input },
      }),
      headers: {
        Authorization: `Bearer ${apiKey}`,
        "Content-Type": "application/json",
        "User-Agent": "MCP-Server/1.0",
      },
      method: "POST",
    });

    if (!response.ok) {
      if (response.status === 401 || response.status === 403) {
        throw new Error("Authentication failed");
      }
      if (response.status >= 500) {
        throw new Error("External service temporarily unavailable");
      }
      throw new Error("Request failed");
    }

    const result = (await response.json()) as GraphQLResponse<{
      createInventoryOption: InventoryOption;
    }>;

    if (result.errors && result.errors.length > 0) {
      throw new Error("Invalid request parameters or query");
    }

    if (!result.data?.createInventoryOption) {
      throw new Error("No data received");
    }

    return result.data.createInventoryOption;
  }

  async createScoringOutcome(
    apiKey: string,
    input: ScoringOutcomeInput,
  ): Promise<ScoringOutcome> {
    const response = await fetch(this.graphqlUrl, {
      body: JSON.stringify({
        query: CREATE_SCORING_OUTCOME_MUTATION,
        variables: { input },
      }),
      headers: {
        Authorization: `Bearer ${apiKey}`,
        "Content-Type": "application/json",
        "User-Agent": "MCP-Server/1.0",
      },
      method: "POST",
    });

    const result = (await response.json()) as GraphQLResponse<{
      createScoringOutcome: ScoringOutcome;
    }>;

    if (result.errors) {
      throw new Error(`GraphQL errors: ${JSON.stringify(result.errors)}`);
    }

    if (!result.data?.createScoringOutcome) {
      throw new Error("Failed to create scoring outcome");
    }

    return result.data.createScoringOutcome;
  }

  async createStrategy(
    apiKey: string,
    input: CreateStrategyInput,
  ): Promise<Strategy> {
    const variables = {
      brandStandardsAgentId: input.brandStandardsAgentId
        ? parseInt(input.brandStandardsAgentId)
        : null,
      brandStoryAgentIds: input.brandStoryAgentIds?.map((id) => parseInt(id)),
      channelCodes: input.channelCodes,
      countryCodes: input.countryCodes,
      name: input.name,
      prompt: input.prompt,
      smartPropertyListIds: input.smartPropertyListIds,
      strategyType: input.strategyType,
      targetingProfileIds: input.targetingProfileIds,
    };

    const response = await fetch(this.graphqlUrl, {
      body: JSON.stringify({
        query: CREATE_STRATEGY_MUTATION,
        variables,
      }),
      headers: {
        Authorization: `Bearer ${apiKey}`,
        "Content-Type": "application/json",
        "User-Agent": "MCP-Server/1.0",
      },
      method: "POST",
    });

    if (!response.ok) {
      if (response.status === 401 || response.status === 403) {
        throw new Error("Authentication failed");
      }
      if (response.status >= 500) {
        throw new Error("External service temporarily unavailable");
      }
      throw new Error("Request failed");
    }

    const result =
      (await response.json()) as GraphQLResponse<CreateStrategyData>;

    if (result.errors && result.errors.length > 0) {
      throw new Error("Invalid request parameters or query");
    }

    if (!result.data?.createStrategy) {
      throw new Error("No data received");
    }

    const strategy = result.data.createStrategy;

    // Check if it's an error response
    if ("code" in strategy) {
      throw new Error(
        `Strategy creation failed: ${strategy.message || strategy.code}`,
      );
    }

    return strategy as Strategy;
  }

  // Synthetic Audience methods (stub)
  async createSyntheticAudience(
    apiKey: string,
    input: SyntheticAudienceInput,
  ): Promise<SyntheticAudience> {
    const response = await fetch(this.graphqlUrl, {
      body: JSON.stringify({
        query: CREATE_SYNTHETIC_AUDIENCE_MUTATION,
        variables: { input },
      }),
      headers: {
        Authorization: `Bearer ${apiKey}`,
        "Content-Type": "application/json",
        "User-Agent": "MCP-Server/1.0",
      },
      method: "POST",
    });

    if (!response.ok) {
      if (response.status === 401 || response.status === 403) {
        throw new Error("Authentication failed");
      }
      if (response.status >= 500) {
        throw new Error("External service temporarily unavailable");
      }
      throw new Error("Request failed");
    }

    const result = (await response.json()) as GraphQLResponse<{
      createSyntheticAudience: SyntheticAudience;
    }>;

    if (result.errors && result.errors.length > 0) {
      throw new Error("Invalid request parameters or query");
    }

    if (!result.data?.createSyntheticAudience) {
      throw new Error("No data received");
    }

    return result.data.createSyntheticAudience;
  }

  async createWebhookSubscription(
    apiKey: string,
    input: WebhookSubscriptionInput,
  ): Promise<WebhookSubscription> {
    const response = await fetch(this.graphqlUrl, {
      body: JSON.stringify({
        query: CREATE_WEBHOOK_SUBSCRIPTION_MUTATION,
        variables: { input },
      }),
      headers: {
        Authorization: `Bearer ${apiKey}`,
        "Content-Type": "application/json",
        "User-Agent": "MCP-Server/1.0",
      },
      method: "POST",
    });

    const result = (await response.json()) as GraphQLResponse<{
      createWebhookSubscription: WebhookSubscription;
    }>;

    if (result.errors) {
      throw new Error(`GraphQL errors: ${JSON.stringify(result.errors)}`);
    }

    if (!result.data?.createWebhookSubscription) {
      throw new Error("Failed to create webhook subscription");
    }

    return result.data.createWebhookSubscription;
  }

  async deleteBrandAgent(apiKey: string, id: string): Promise<boolean> {
    const response = await fetch(this.graphqlUrl, {
      body: JSON.stringify({
        query: DELETE_BRAND_AGENT_MUTATION,
        variables: { id },
      }),
      headers: {
        Authorization: `Bearer ${apiKey}`,
        "Content-Type": "application/json",
        "User-Agent": "MCP-Server/1.0",
      },
      method: "POST",
    });

    if (!response.ok) {
      if (response.status === 401 || response.status === 403) {
        throw new Error("Authentication failed");
      }
      if (response.status >= 500) {
        throw new Error("External service temporarily unavailable");
      }
      throw new Error("Request failed");
    }

    const result = (await response.json()) as GraphQLResponse<{
      deleteBrandAgent: { success: boolean };
    }>;

    if (result.errors && result.errors.length > 0) {
      throw new Error("Invalid request parameters or query");
    }

    if (!result.data?.deleteBrandAgent) {
      throw new Error("No data received");
    }

    return result.data.deleteBrandAgent.success;
  }

  async deleteBrandAgentStandards(
    apiKey: string,
    standardsId: string,
  ): Promise<{ archivedAt: string; id: string }> {
    const response = await fetch(this.graphqlUrl, {
      body: JSON.stringify({
        query: DELETE_BRAND_AGENT_STANDARDS_MUTATION,
        variables: { id: standardsId, now: new Date().toISOString() },
      }),
      headers: {
        Authorization: `Bearer ${apiKey}`,
        "Content-Type": "application/json",
        "User-Agent": "MCP-Server/1.0",
      },
      method: "POST",
    });

    if (!response.ok) {
      if (response.status === 401 || response.status === 403) {
        throw new Error("Authentication failed");
      }
      if (response.status >= 500) {
        throw new Error("External service temporarily unavailable");
      }
      throw new Error("Request failed");
    }

    const result = (await response.json()) as GraphQLResponse<{
      updateAgent: { archivedAt: string; id: string };
    }>;

    if (result.errors && result.errors.length > 0) {
      throw new Error("Invalid request parameters or query");
    }

    if (!result.data?.updateAgent) {
      throw new Error("No data received");
    }

    return result.data.updateAgent;
  }

  async deleteBrandAgentSyntheticAudience(
    apiKey: string,
    syntheticAudienceId: string,
  ): Promise<{ archivedAt: string; id: string }> {
    const response = await fetch(this.graphqlUrl, {
      body: JSON.stringify({
        query: DELETE_BRAND_AGENT_SYNTHETIC_AUDIENCE_MUTATION,
        variables: { id: syntheticAudienceId, now: new Date().toISOString() },
      }),
      headers: {
        Authorization: `Bearer ${apiKey}`,
        "Content-Type": "application/json",
        "User-Agent": "MCP-Server/1.0",
      },
      method: "POST",
    });

    if (!response.ok) {
      if (response.status === 401 || response.status === 403) {
        throw new Error("Authentication failed");
      }
      if (response.status >= 500) {
        throw new Error("External service temporarily unavailable");
      }
      throw new Error("Request failed");
    }

    const result = (await response.json()) as GraphQLResponse<{
      updateAgent: { archivedAt: string; id: string };
    }>;

    if (result.errors && result.errors.length > 0) {
      throw new Error("Invalid request parameters or query");
    }

    if (!result.data?.updateAgent) {
      throw new Error("No data received");
    }

    return result.data.updateAgent;
  }

  async deleteCustomSignal(
    apiKey: string,
    signalId: string,
  ): Promise<{
    deleted: boolean;
    id: string;
  }> {
    const response = await fetch(`https://api.scope3.com/signal/${signalId}`, {
      headers: {
        Authorization: `Bearer ${apiKey}`,
        "User-Agent": "MCP-Server/1.0",
      },
      method: "DELETE",
    });

    if (!response.ok) {
      if (response.status === 401 || response.status === 403) {
        throw new Error("Authentication failed");
      }
      if (response.status === 404) {
        throw new Error("Signal not found");
      }
      if (response.status >= 500) {
        throw new Error("External service temporarily unavailable");
      }
      throw new Error("Request failed");
    }

    return (await response.json()) as {
      deleted: boolean;
      id: string;
    };
  }

  // Delete inventory option
  async deleteInventoryOption(
    apiKey: string,
    optionId: string,
  ): Promise<boolean> {
    const response = await fetch(this.graphqlUrl, {
      body: JSON.stringify({
        query: DELETE_INVENTORY_OPTION_MUTATION,
        variables: { id: optionId },
      }),
      headers: {
        Authorization: `Bearer ${apiKey}`,
        "Content-Type": "application/json",
        "User-Agent": "MCP-Server/1.0",
      },
      method: "POST",
    });

    if (!response.ok) {
      if (response.status === 401 || response.status === 403) {
        throw new Error("Authentication failed");
      }
      if (response.status >= 500) {
        throw new Error("External service temporarily unavailable");
      }
      throw new Error("Request failed");
    }

    const result = (await response.json()) as GraphQLResponse<{
      deleteInventoryOption: { success: boolean };
    }>;

    if (result.errors && result.errors.length > 0) {
      throw new Error("Invalid request parameters or query");
    }

    if (!result.data?.deleteInventoryOption) {
      throw new Error("No data received");
    }

    return result.data.deleteInventoryOption.success;
  }

  // Discover publisher media products
  async discoverPublisherProducts(
    apiKey: string,
    query: ProductDiscoveryQuery,
  ): Promise<PublisherMediaProduct[]> {
    return this.productDiscovery.discoverProducts(apiKey, query);
  }

  async generateUpdatedStrategyPrompt(
    apiKey: string,
    input: GenerateUpdatedStrategyPromptInput,
  ): Promise<string> {
    const response = await fetch(this.graphqlUrl, {
      body: JSON.stringify({
        query: GENERATE_UPDATED_STRATEGY_PROMPT_QUERY,
        variables: input,
      }),
      headers: {
        Authorization: `Bearer ${apiKey}`,
        "Content-Type": "application/json",
        "User-Agent": "MCP-Server/1.0",
      },
      method: "POST",
    });

    if (!response.ok) {
      if (response.status === 401 || response.status === 403) {
        throw new Error("Authentication failed");
      }
      if (response.status >= 500) {
        throw new Error("External service temporarily unavailable");
      }
      throw new Error("Request failed");
    }

    const result =
      (await response.json()) as GraphQLResponse<GenerateUpdatedStrategyPromptData>;

    if (result.errors && result.errors.length > 0) {
      throw new Error("Invalid request parameters or query");
    }

    if (!result.data?.generateUpdatedStrategyPrompt) {
      throw new Error("No data received");
    }

    return result.data.generateUpdatedStrategyPrompt;
  }

  // Agent methods
  async getAgents(apiKey: string, where?: AgentWhereInput): Promise<Agent[]> {
    const response = await fetch(this.graphqlUrl, {
      body: JSON.stringify({
        query: GET_AGENTS_QUERY,
        variables: { where },
      }),
      headers: {
        Authorization: `Bearer ${apiKey}`,
        "Content-Type": "application/json",
        "User-Agent": "MCP-Server/1.0",
      },
      method: "POST",
    });

    if (!response.ok) {
      if (response.status === 401 || response.status === 403) {
        throw new Error("Authentication failed");
      }
      if (response.status >= 500) {
        throw new Error("External service temporarily unavailable");
      }
      throw new Error("Request failed");
    }

    const result = (await response.json()) as GraphQLResponse<AgentsData>;

    if (result.errors && result.errors.length > 0) {
      throw new Error("Invalid request parameters or query");
    }

    if (!result.data?.agents) {
      throw new Error("No data received");
    }

    return result.data.agents;
  }

  async getBrandAgent(apiKey: string, id: string): Promise<BrandAgent> {
    try {
      // Try BigQuery first
      const agent = await this.campaignBQ.getBrandAgent(id);
      if (agent) {
        return agent;
      }
    } catch (error) {
      console.log('BigQuery getBrandAgent failed, falling back to GraphQL:', error);
    }

    // Fallback to GraphQL
    const response = await fetch(this.graphqlUrl, {
      body: JSON.stringify({
        query: GET_BRAND_AGENT_QUERY,
        variables: { id },
      }),
      headers: {
        Authorization: `Bearer ${apiKey}`,
        "Content-Type": "application/json",
        "User-Agent": "MCP-Server/1.0",
      },
      method: "POST",
    });

    if (!response.ok) {
      if (response.status === 401 || response.status === 403) {
        throw new Error("Authentication failed");
      }
      if (response.status >= 500) {
        throw new Error("External service temporarily unavailable");
      }
      throw new Error("Request failed");
    }

    const result = (await response.json()) as GraphQLResponse<{
      brandAgent: BrandAgent;
    }>;

    if (result.errors && result.errors.length > 0) {
      throw new Error("Invalid request parameters or query");
    }

    if (!result.data?.brandAgent) {
      throw new Error("No data received");
    }

    return result.data.brandAgent;
  }

  // Reporting methods
  async getBrandAgentCampaign(
    apiKey: string,
    campaignId: string,
  ): Promise<BrandAgentCampaign> {
    const response = await fetch(this.graphqlUrl, {
      body: JSON.stringify({
        query: GET_BRAND_AGENT_CAMPAIGN_WITH_DELIVERY_QUERY,
        variables: { id: campaignId },
      }),
      headers: {
        Authorization: `Bearer ${apiKey}`,
        "Content-Type": "application/json",
        "User-Agent": "MCP-Server/1.0",
      },
      method: "POST",
    });

    const result = (await response.json()) as GraphQLResponse<{
      brandAgentCampaign: BrandAgentCampaign;
    }>;

    if (result.errors) {
      throw new Error(`GraphQL errors: ${JSON.stringify(result.errors)}`);
    }

    if (!result.data?.brandAgentCampaign) {
      throw new Error("Campaign not found");
    }

    return result.data.brandAgentCampaign;
  }

  async getBudgetAllocations(
    apiKey: string,
    campaignId: string,
    dateRange: { end: Date; start: Date },
  ): Promise<Record<string, unknown>[]> {
    const response = await fetch(this.graphqlUrl, {
      body: JSON.stringify({
        query: GET_BUDGET_ALLOCATIONS_QUERY,
        variables: {
          campaignId,
          endDate: dateRange.end.toISOString().split("T")[0],
          startDate: dateRange.start.toISOString().split("T")[0],
        },
      }),
      headers: {
        Authorization: `Bearer ${apiKey}`,
        "Content-Type": "application/json",
        "User-Agent": "MCP-Server/1.0",
      },
      method: "POST",
    });

    const result = (await response.json()) as GraphQLResponse<{
      budgetAllocations: Record<string, unknown>[];
    }>;

    if (result.errors) {
      throw new Error(`GraphQL errors: ${JSON.stringify(result.errors)}`);
    }

    return result.data?.budgetAllocations || [];
  }

  /**
   * Get all creatives assigned to a specific campaign with performance data
   */
  async getCampaignCreatives(
    apiKey: string,
    campaignId: string,
    includePerformance?: boolean,
  ): Promise<Creative[]> {
    console.log(
      "[STUB] getCampaignCreatives - will query campaign assignments",
    );
    console.log("Query:", { campaignId, includePerformance });

    return [];
  }

  async getCampaignDeliveryData(
    apiKey: string,
    campaignId: string,
    dateRange: { end: Date; start: Date },
  ): Promise<Record<string, unknown>> {
    const response = await fetch(this.graphqlUrl, {
      body: JSON.stringify({
        query: GET_CAMPAIGN_DELIVERY_DATA_QUERY,
        variables: {
          campaignId,
          endDate: dateRange.end.toISOString().split("T")[0],
          startDate: dateRange.start.toISOString().split("T")[0],
        },
      }),
      headers: {
        Authorization: `Bearer ${apiKey}`,
        "Content-Type": "application/json",
        "User-Agent": "MCP-Server/1.0",
      },
      method: "POST",
    });

    const result = (await response.json()) as GraphQLResponse<{
      campaignDeliveryData: Record<string, unknown>;
    }>;

    if (result.errors) {
      throw new Error(`GraphQL errors: ${JSON.stringify(result.errors)}`);
    }

    return (
      result.data?.campaignDeliveryData || { dailyDeliveries: [], summary: {} }
    );
  }

  async getCampaignTactics(
    apiKey: string,
    campaignId: string,
  ): Promise<Record<string, unknown>[]> {
    const response = await fetch(this.graphqlUrl, {
      body: JSON.stringify({
        query: GET_CAMPAIGN_TACTICS_QUERY,
        variables: { campaignId },
      }),
      headers: {
        Authorization: `Bearer ${apiKey}`,
        "Content-Type": "application/json",
        "User-Agent": "MCP-Server/1.0",
      },
      method: "POST",
    });

    const result = (await response.json()) as GraphQLResponse<{
      campaignTactics: Record<string, unknown>[];
    }>;

    if (result.errors) {
      throw new Error(`GraphQL errors: ${JSON.stringify(result.errors)}`);
    }

    return result.data?.campaignTactics || [];
  }

  /**
   * Get a specific creative with full details including approval status
   */
  async getCreative(
    apiKey: string,
    creativeId: string,
  ): Promise<Creative | null> {
    console.log("[STUB] getCreative - fetching creative with approval status");
    console.log("Creative ID:", creativeId);

    // Mock response with approval details
    return {
      assemblyMethod: "pre_assembled",
      assetIds: ["asset_123", "asset_456"],
      // Asset validation status
      assetValidation: {
        allAssetsValid: true,
        validatedAt: new Date().toISOString(),
      },
      buyerAgentId: "ba_123",
      content: {
        htmlSnippet: "<div>Ad content</div>",
      },
      createdBy: "user@example.com",
      createdDate: new Date(Date.now() - 172800000).toISOString(),
      creativeId,
      creativeName: "Summer Sale Banner",
      customerId: 1,

      format: {
        formatId: "display_banner_728x90",
        type: "adcp",
      },

      lastModifiedBy: "user@example.com",

      lastModifiedDate: new Date().toISOString(),
      // Publisher approvals
      publisherApprovals: [
        {
          approvalStatus: "approved",
          autoApprovalPolicy: true,
          publisherId: "pub_google",
          publisherName: "Google Ads",
          reviewedAt: new Date().toISOString(),
          syncedAt: new Date(Date.now() - 86400000).toISOString(),
        },
        {
          approvalStatus: "pending",
          autoApprovalPolicy: false,
          publisherId: "pub_amazon",
          publisherName: "Amazon DSP",
          syncedAt: new Date().toISOString(),
        },
      ],
      status: "active",
      version: "1.0",
    };
  }

  // Authentication methods
  async getCustomerId(apiKey: string): Promise<number> {
    const response = await fetch(this.graphqlUrl, {
      body: JSON.stringify({
        query: GET_API_ACCESS_KEYS_QUERY,
      }),
      headers: {
        Authorization: `Bearer ${apiKey}`,
        "Content-Type": "application/json",
        "User-Agent": "MCP-Server/1.0",
      },
      method: "POST",
    });

    if (!response.ok) {
      if (response.status === 401 || response.status === 403) {
        throw new Error("Authentication failed");
      }
      if (response.status >= 500) {
        throw new Error("External service temporarily unavailable");
      }
      throw new Error("Request failed");
    }

    const result =
      (await response.json()) as GraphQLResponse<GetAPIAccessKeysData>;

    if (result.errors && result.errors.length > 0) {
      throw new Error("Unable to get customer information");
    }

    if (
      !result.data?.getAPIAccessKeys?.tokens ||
      result.data.getAPIAccessKeys.tokens.length === 0
    ) {
      throw new Error("No API key information found");
    }

    return result.data.getAPIAccessKeys.tokens[0].customerId;
  }

  // Inventory Option Management Methods

  async getCustomSignal(
    apiKey: string,
    signalId: string,
  ): Promise<{
    clusters: Array<{
      channel?: string;
      gdpr?: boolean;
      region: string;
    }>;
    createdAt: string;
    description: string;
    id: string;
    key: string;
    name: string;
    updatedAt?: string;
  }> {
    const response = await fetch(`https://api.scope3.com/signal/${signalId}`, {
      headers: {
        Authorization: `Bearer ${apiKey}`,
        "User-Agent": "MCP-Server/1.0",
      },
      method: "GET",
    });

    if (!response.ok) {
      if (response.status === 401 || response.status === 403) {
        throw new Error("Authentication failed");
      }
      if (response.status === 404) {
        throw new Error("Signal not found");
      }
      if (response.status >= 500) {
        throw new Error("External service temporarily unavailable");
      }
      throw new Error("Request failed");
    }

    return (await response.json()) as {
      clusters: Array<{
        channel?: string;
        gdpr?: boolean;
        region: string;
      }>;
      createdAt: string;
      description: string;
      id: string;
      key: string;
      name: string;
      updatedAt?: string;
    };
  }

  // Inventory Option Management Methods

  // Get DSP seats (stubbed until backend ready)
  async getDSPSeats(
    apiKey: string,
    dsp: string,
    searchTerm?: string,
  ): Promise<DSPSeat[]> {
    // STUB until backend provides this
    console.log("[STUB] getDSPSeats", { dsp, searchTerm });

    // Mock data for common DSPs
    const mockSeats: DSPSeat[] = [
      {
        dspName: dsp,
        id: "seat_1",
        seatId: "seat_123",
        seatName: "Primary Trading Desk",
      },
      {
        dspName: dsp,
        id: "seat_2",
        seatId: "seat_456",
        seatName: "Premium Inventory Seat",
      },
      {
        dspName: dsp,
        id: "seat_3",
        seatId: "seat_789",
        seatName: "Programmatic Reserved",
      },
    ];

    if (searchTerm) {
      return mockSeats.filter((seat) =>
        seat.seatName.toLowerCase().includes(searchTerm.toLowerCase()),
      );
    }

    return mockSeats;
  }

  // Get inventory performance metrics
  async getInventoryPerformance(
    apiKey: string,
    campaignId: string,
  ): Promise<{
    campaign: { id: string; name: string };
    options: Array<{
      option: InventoryOption;
      performance: InventoryPerformance;
    }>;
    summary: {
      averageCpm: number;
      totalClicks?: number;
      totalConversions?: number;
      totalImpressions: number;
      totalSpend: number;
    };
  }> {
    const response = await fetch(this.graphqlUrl, {
      body: JSON.stringify({
        query: GET_INVENTORY_PERFORMANCE_QUERY,
        variables: { campaignId },
      }),
      headers: {
        Authorization: `Bearer ${apiKey}`,
        "Content-Type": "application/json",
        "User-Agent": "MCP-Server/1.0",
      },
      method: "POST",
    });

    if (!response.ok) {
      if (response.status === 401 || response.status === 403) {
        throw new Error("Authentication failed");
      }
      if (response.status >= 500) {
        throw new Error("External service temporarily unavailable");
      }
      throw new Error("Request failed");
    }

    const result = (await response.json()) as GraphQLResponse<{
      inventoryPerformance: {
        campaign: { id: string; name: string };
        options: Array<{
          option: InventoryOption;
          performance: InventoryPerformance;
        }>;
        summary: {
          averageCpm: number;
          totalClicks?: number;
          totalConversions?: number;
          totalImpressions: number;
          totalSpend: number;
        };
      };
    }>;

    if (result.errors && result.errors.length > 0) {
      throw new Error("Invalid request parameters or query");
    }

    if (!result.data?.inventoryPerformance) {
      throw new Error("No data received");
    }

    return result.data.inventoryPerformance;
  }

  // Get optimization recommendations
  async getOptimizationRecommendations(
    apiKey: string,
    campaignId: string,
    goal: OptimizationGoal,
  ): Promise<OptimizationRecommendations> {
    const response = await fetch(this.graphqlUrl, {
      body: JSON.stringify({
        query: GET_OPTIMIZATION_RECOMMENDATIONS_QUERY,
        variables: { campaignId, goal },
      }),
      headers: {
        Authorization: `Bearer ${apiKey}`,
        "Content-Type": "application/json",
        "User-Agent": "MCP-Server/1.0",
      },
      method: "POST",
    });

    if (!response.ok) {
      if (response.status === 401 || response.status === 403) {
        throw new Error("Authentication failed");
      }
      if (response.status >= 500) {
        throw new Error("External service temporarily unavailable");
      }
      throw new Error("Request failed");
    }

    const result = (await response.json()) as GraphQLResponse<{
      optimizationRecommendations: OptimizationRecommendations;
    }>;

    if (result.errors && result.errors.length > 0) {
      throw new Error("Invalid request parameters or query");
    }

    if (!result.data?.optimizationRecommendations) {
      throw new Error("No data received");
    }

    return result.data.optimizationRecommendations;
  }

  // Inventory Option Management Methods

  // Get product recommendations
  async getProductRecommendations(
    apiKey: string,
    params: {
      budget: number;
      campaignBrief: string;
      preferredFormats?: string[];
      targetSignals?: ("buyer" | "scope3" | "third_party")[];
    },
  ): Promise<{
    guaranteed: PublisherMediaProduct[];
    nonGuaranteed: PublisherMediaProduct[];
    recommendations: {
      product: PublisherMediaProduct;
      reason: string;
      signalTypes: string[];
    }[];
  }> {
    return this.productDiscovery.getRecommendedProducts(apiKey, params);
  }

  // Inventory Option Management Methods

  async getScoringOutcomes(
    apiKey: string,
    campaignId: string,
    dateRange: { end: Date; start: Date },
  ): Promise<ScoringOutcome[]> {
    const response = await fetch(this.graphqlUrl, {
      body: JSON.stringify({
        query: GET_SCORING_OUTCOMES_QUERY,
        variables: {
          campaignId,
          endDate: dateRange.end.toISOString().split("T")[0],
          startDate: dateRange.start.toISOString().split("T")[0],
        },
      }),
      headers: {
        Authorization: `Bearer ${apiKey}`,
        "Content-Type": "application/json",
        "User-Agent": "MCP-Server/1.0",
      },
      method: "POST",
    });

    const result = (await response.json()) as GraphQLResponse<{
      scoringOutcomes: ScoringOutcome[];
    }>;

    if (result.errors) {
      throw new Error(`GraphQL errors: ${JSON.stringify(result.errors)}`);
    }

    return result.data?.scoringOutcomes || [];
  }

  async getTacticBreakdown(
    apiKey: string,
    campaignId: string,
    dateRange: { end: Date; start: Date },
  ): Promise<Record<string, unknown>[]> {
    const response = await fetch(this.graphqlUrl, {
      body: JSON.stringify({
        query: GET_TACTIC_BREAKDOWN_QUERY,
        variables: {
          campaignId,
          endDate: dateRange.end.toISOString().split("T")[0],
          startDate: dateRange.start.toISOString().split("T")[0],
        },
      }),
      headers: {
        Authorization: `Bearer ${apiKey}`,
        "Content-Type": "application/json",
        "User-Agent": "MCP-Server/1.0",
      },
      method: "POST",
    });

    const result = (await response.json()) as GraphQLResponse<{
      tacticBreakdown: Record<string, unknown>[];
    }>;

    if (result.errors) {
      throw new Error(`GraphQL errors: ${JSON.stringify(result.errors)}`);
    }

    return result.data?.tacticBreakdown || [];
  }

  async getTacticPerformance(
    apiKey: string,
    tacticId: string,
    dateRange: { end: Date; start: Date },
  ): Promise<Record<string, unknown>> {
    const response = await fetch(this.graphqlUrl, {
      body: JSON.stringify({
        query: GET_TACTIC_PERFORMANCE_QUERY,
        variables: {
          endDate: dateRange.end.toISOString().split("T")[0],
          startDate: dateRange.start.toISOString().split("T")[0],
          tacticId,
        },
      }),
      headers: {
        Authorization: `Bearer ${apiKey}`,
        "Content-Type": "application/json",
        "User-Agent": "MCP-Server/1.0",
      },
      method: "POST",
    });

    const result = (await response.json()) as GraphQLResponse<{
      tacticPerformance: Record<string, unknown>;
    }>;

    if (result.errors) {
      throw new Error(`GraphQL errors: ${JSON.stringify(result.errors)}`);
    }

    return result.data?.tacticPerformance || {};
  }

  // Targeting methods
  async getTargetingDimensions(apiKey: string): Promise<TargetingDimension[]> {
    const response = await fetch(this.graphqlUrl, {
      body: JSON.stringify({
        query: GET_TARGETING_DIMENSIONS_QUERY,
      }),
      headers: {
        Authorization: `Bearer ${apiKey}`,
        "Content-Type": "application/json",
        "User-Agent": "MCP-Server/1.0",
      },
      method: "POST",
    });

    if (!response.ok) {
      if (response.status === 401 || response.status === 403) {
        throw new Error("Authentication failed");
      }
      if (response.status >= 500) {
        throw new Error("External service temporarily unavailable");
      }
      throw new Error("Request failed");
    }

    const result = (await response.json()) as GraphQLResponse<{
      targetingDimensions: TargetingDimension[];
    }>;

    if (result.errors && result.errors.length > 0) {
      throw new Error("Invalid request parameters or query");
    }

    if (!result.data?.targetingDimensions) {
      throw new Error("No data received");
    }

    return result.data.targetingDimensions;
  }

  async listBrandAgentCampaigns(
    apiKey: string,
    brandAgentId: string,
    status?: string,
  ): Promise<BrandAgentCampaign[]> {
    try {
      // Try BigQuery first
      const campaigns = await this.campaignBQ.listCampaigns(brandAgentId, status);
      return campaigns;
    } catch (error) {
      console.log('BigQuery listBrandAgentCampaigns failed, falling back to GraphQL:', error);
    }

    // Fallback to GraphQL
    const response = await fetch(this.graphqlUrl, {
      body: JSON.stringify({
        query: LIST_BRAND_AGENT_CAMPAIGNS_QUERY,
        variables: { brandAgentId, status },
      }),
      headers: {
        Authorization: `Bearer ${apiKey}`,
        "Content-Type": "application/json",
        "User-Agent": "MCP-Server/1.0",
      },
      method: "POST",
    });

    if (!response.ok) {
      if (response.status === 401 || response.status === 403) {
        throw new Error("Authentication failed");
      }
      if (response.status >= 500) {
        throw new Error("External service temporarily unavailable");
      }
      throw new Error("Request failed");
    }

    const result =
      (await response.json()) as GraphQLResponse<BrandAgentCampaignsData>;

    if (result.errors && result.errors.length > 0) {
      throw new Error("Invalid request parameters or query");
    }

    if (!result.data?.brandAgentCampaigns) {
      throw new Error("No data received");
    }

    return result.data.brandAgentCampaigns;
  }

  async listBrandAgentCreatives(
    apiKey: string,
    brandAgentId: string,
  ): Promise<BrandAgentCreative[]> {
    try {
      // Try BigQuery first - convert Creative[] to BrandAgentCreative[]
      const creatives = await this.campaignBQ.listCreatives(brandAgentId);
      return creatives.map(creative => ({
        brandAgentId,
        createdAt: new Date(creative.createdDate),
        id: creative.creativeId,
        name: creative.creativeName,
        type: this.mapFormatToType(creative.format?.type || 'adcp'),
        url: this.extractUrlFromContent(creative.content),
        updatedAt: new Date(creative.lastModifiedDate),
        // Optional fields
        body: creative.creativeDescription,
        headline: creative.creativeName,
        cta: this.extractCTAFromContent(creative.content)
      }));
    } catch (error) {
      console.log('BigQuery listBrandAgentCreatives failed, falling back to GraphQL:', error);
    }

    // Fallback to GraphQL
    const response = await fetch(this.graphqlUrl, {
      body: JSON.stringify({
        query: LIST_BRAND_AGENT_CREATIVES_QUERY,
        variables: { brandAgentId },
      }),
      headers: {
        Authorization: `Bearer ${apiKey}`,
        "Content-Type": "application/json",
        "User-Agent": "MCP-Server/1.0",
      },
      method: "POST",
    });

    if (!response.ok) {
      if (response.status === 401 || response.status === 403) {
        throw new Error("Authentication failed");
      }
      if (response.status >= 500) {
        throw new Error("External service temporarily unavailable");
      }
      throw new Error("Request failed");
    }

    const result =
      (await response.json()) as GraphQLResponse<BrandAgentCreativesData>;

    if (result.errors && result.errors.length > 0) {
      throw new Error("Invalid request parameters or query");
    }

    if (!result.data?.brandAgentCreatives) {
      throw new Error("No data received");
    }

    return result.data.brandAgentCreatives;
  }

  // List Brand Agent PMPs (stubbed until backend ready)
  async listBrandAgentPMPs(
    apiKey: string,
    brandAgentId: string,
  ): Promise<PMP[]> {
    // STUB implementation
    console.log("[STUB] listBrandAgentPMPs", { brandAgentId });

    // Return empty array for now
    return [];
  }

  async listBrandAgents(
    apiKey: string,
    where?: BrandAgentWhereInput,
  ): Promise<BrandAgent[]> {
    const response = await fetch(this.graphqlUrl, {
      body: JSON.stringify({
        query: LIST_BRAND_AGENTS_QUERY,
        variables: { where },
      }),
      headers: {
        Authorization: `Bearer ${apiKey}`,
        "Content-Type": "application/json",
        "User-Agent": "MCP-Server/1.0",
      },
      method: "POST",
    });

    if (!response.ok) {
      if (response.status === 401 || response.status === 403) {
        throw new Error("Authentication failed");
      }
      if (response.status >= 500) {
        throw new Error("External service temporarily unavailable");
      }
      throw new Error("Request failed");
    }

    const result = (await response.json()) as GraphQLResponse<BrandAgentsData>;

    if (result.errors && result.errors.length > 0) {
      throw new Error("Invalid request parameters or query");
    }

    if (!result.data?.brandAgents) {
      throw new Error("No data received");
    }

    return result.data.brandAgents;
  }

  // Brand Standards Agent methods
  async listBrandAgentStandards(
    apiKey: string,
    brandAgentId: string,
  ): Promise<BrandStandardsAgent[]> {
    const response = await fetch(this.graphqlUrl, {
      body: JSON.stringify({
        query: LIST_BRAND_AGENT_STANDARDS_QUERY,
        variables: { brandAgentId },
      }),
      headers: {
        Authorization: `Bearer ${apiKey}`,
        "Content-Type": "application/json",
        "User-Agent": "MCP-Server/1.0",
      },
      method: "POST",
    });

    if (!response.ok) {
      if (response.status === 401 || response.status === 403) {
        throw new Error("Authentication failed");
      }
      if (response.status >= 500) {
        throw new Error("External service temporarily unavailable");
      }
      throw new Error("Request failed");
    }

    const result =
      (await response.json()) as GraphQLResponse<BrandStandardsAgentsData>;

    if (result.errors && result.errors.length > 0) {
      throw new Error("Invalid request parameters or query");
    }

    return result.data?.brandStandardsAgents || [];
  }

  // Synthetic Audience Agent methods
  async listBrandAgentSyntheticAudiences(
    apiKey: string,
    brandAgentId: string,
  ): Promise<BrandStoryAgent[]> {
    const response = await fetch(this.graphqlUrl, {
      body: JSON.stringify({
        query: LIST_BRAND_AGENT_SYNTHETIC_AUDIENCES_QUERY,
        variables: { brandAgentId },
      }),
      headers: {
        Authorization: `Bearer ${apiKey}`,
        "Content-Type": "application/json",
        "User-Agent": "MCP-Server/1.0",
      },
      method: "POST",
    });

    if (!response.ok) {
      if (response.status === 401 || response.status === 403) {
        throw new Error("Authentication failed");
      }
      if (response.status >= 500) {
        throw new Error("External service temporarily unavailable");
      }
      throw new Error("Request failed");
    }

    const result =
      (await response.json()) as GraphQLResponse<BrandStoryAgentsData>;

    if (result.errors && result.errors.length > 0) {
      throw new Error("Invalid request parameters or query");
    }

    return result.data?.brandStoryAgents || [];
  }

  // ========================================
  // CREATIVE MANAGEMENT METHODS (MCP Orchestration + REST)
  // ========================================

  /**
   * List available creative formats from all providers
   */
  async listCreativeFormats(
    apiKey: string,
    filters?: {
      acceptsThirdPartyTags?: boolean;
      assemblyCapable?: boolean;
      search?: string;
      type?: "adcp" | "creative_agent" | "publisher";
    },
  ): Promise<CreativeFormatsResponse> {
    console.log("[STUB] listCreativeFormats - discovery from all providers");
    console.log("Filters:", filters);

    // Standard AdCP formats - sync with actual AdCP specification
    return {
      adcp_formats: [
        {
          description: "Standard mobile banner format",
          formatId: "display_banner_320x50",
          name: "Mobile Banner 320x50",
          requirements: {
            acceptsThirdPartyTags: true,
            assemblyCapable: true,
            requiredAssets: [
              {
                specs: {
                  dimensions: "320x50",
                  formats: ["jpg", "png", "gif"],
                  maxSize: "150KB",
                },
                type: "image",
              },
            ],
          },
          type: "adcp",
        },
        {
          description: "Standard leaderboard banner format",
          formatId: "display_banner_728x90",
          name: "Leaderboard Banner 728x90",
          requirements: {
            acceptsThirdPartyTags: true,
            assemblyCapable: true,
            requiredAssets: [
              {
                specs: {
                  dimensions: "728x90",
                  formats: ["jpg", "png", "gif"],
                  maxSize: "150KB",
                },
                type: "image",
              },
            ],
          },
          type: "adcp",
        },
        {
          description: "Standard VAST 4.0 compliant video creative",
          formatId: "video_vast_preroll",
          name: "VAST Video Pre-roll",
          requirements: {
            acceptsThirdPartyTags: true,
            assemblyCapable: true,
            requiredAssets: [
              {
                specs: {
                  dimensions: "16:9",
                  formats: ["mp4"],
                  maxSize: "100MB",
                },
                type: "video",
              },
            ],
          },
          type: "adcp",
        },
        {
          description: "Standard native article placement",
          formatId: "native_article",
          name: "Native Article Format",
          requirements: {
            acceptsThirdPartyTags: false,
            assemblyCapable: true,
            requiredAssets: [
              {
                specs: {
                  dimensions: "1200x628",
                  formats: ["jpg", "png"],
                  maxSize: "1MB",
                },
                type: "image",
              },
              {
                specs: {},
                type: "text",
              },
            ],
          },
          type: "adcp",
        },
      ],
      creative_agent_formats: [
        {
          description: "AI-generated creative from product catalog data",
          formatId: "ai_dynamic_product",
          name: "AI Dynamic Product Creative",
          requirements: {
            acceptsThirdPartyTags: false,
            assemblyCapable: true,
            requiredAssets: [],
          },
          type: "creative_agent",
        },
        {
          description: "AI-generated creative from brand guidelines and assets",
          formatId: "ai_brand_template",
          name: "AI Brand Template Generator",
          requirements: {
            acceptsThirdPartyTags: false,
            assemblyCapable: true,
            requiredAssets: [
              {
                specs: {
                  dimensions: "any",
                  formats: ["png", "svg"],
                  maxSize: "10MB",
                },
                type: "logo",
              },
            ],
          },
          type: "creative_agent",
        },
      ],
      publisher_formats: [
        {
          description: "Amazon DSP specific Connected TV video format",
          formatId: "amazon_dsp_ctv_video",
          name: "Amazon DSP CTV Video",
          requirements: {
            acceptsThirdPartyTags: false,
            assemblyCapable: true,
            requiredAssets: [
              {
                specs: {
                  dimensions: "1920x1080",
                  formats: ["mp4"],
                  maxSize: "200MB",
                },
                type: "video",
              },
              {
                specs: {
                  dimensions: "400x400",
                  formats: ["png"],
                  maxSize: "1MB",
                },
                type: "logo",
              },
            ],
          },
          type: "publisher",
        },
        {
          description: "Google Display & Video 360 responsive display creative",
          formatId: "google_dv360_responsive_display",
          name: "Google DV360 Responsive Display",
          requirements: {
            acceptsThirdPartyTags: true,
            assemblyCapable: true,
            requiredAssets: [
              {
                specs: {
                  dimensions: "responsive",
                  formats: ["jpg", "png"],
                  maxSize: "5MB",
                },
                type: "image",
              },
              {
                specs: {},
                type: "text",
              },
              {
                specs: {
                  dimensions: "128x128",
                  formats: ["png"],
                  maxSize: "100KB",
                },
                type: "logo",
              },
            ],
          },
          type: "publisher",
        },
      ],
    };
  }

  /**
   * List creatives for a buyer agent with optional filters
   */
  async listCreatives(
    apiKey: string,
    buyerAgentId: string,
    filter?: CreativeFilter,
    pagination?: PaginationInput,
    _includeCampaigns?: boolean,
  ): Promise<CreativeListResponse> {
    try {
      // Try BigQuery first
      const creatives = await this.campaignBQ.listCreatives(buyerAgentId, filter?.status);
      
      // Apply pagination if provided
      const startIndex = pagination?.offset || 0;
      const limit = pagination?.limit || 50;
      const paginatedCreatives = creatives.slice(startIndex, startIndex + limit);
      
      // Convert to expected format
      const formattedCreatives = paginatedCreatives.map(creative => ({
        creativeId: creative.creativeId,
        creativeName: creative.creativeName,
        buyerAgentId: creative.buyerAgentId,
        format: creative.format,
        content: creative.content,
        status: creative.status,
        assemblyMethod: creative.assemblyMethod,
        createdDate: creative.createdDate,
        lastModifiedDate: creative.lastModifiedDate,
        assetIds: creative.assetIds
      }));
      
      // Calculate summary statistics
      const summary = {
        totalCreatives: creatives.length,
        activeCreatives: creatives.filter(c => c.status === 'active').length,
        draftCreatives: creatives.filter(c => c.status === 'draft').length,
        assignedCreatives: 0, // TODO: Count campaign assignments
        unassignedCreatives: 0 // TODO: Count unassigned creatives
      };
      
      return {
        creatives: formattedCreatives,
        hasMore: startIndex + limit < creatives.length,
        summary,
        totalCount: creatives.length,
      };
    } catch (error) {
      console.log('BigQuery listCreatives failed, returning empty result:', error);
      return {
        creatives: [],
        hasMore: false,
        summary: {
          activeCreatives: 0,
          assignedCreatives: 0,
          draftCreatives: 0,
          totalCreatives: 0,
          unassignedCreatives: 0,
        },
        totalCount: 0,
      };
    }
  }

  async listCustomSignals(
    apiKey: string,
    filters?: {
      channel?: string;
      region?: string;
    },
  ): Promise<{
    signals: Array<{
      clusters: Array<{
        channel?: string;
        gdpr?: boolean;
        region: string;
      }>;
      createdAt: string;
      description: string;
      id: string;
      key: string;
      name: string;
      updatedAt?: string;
    }>;
    total: number;
  }> {
    const params = new URLSearchParams();
    if (filters?.region) {
      params.append("region", filters.region);
    }
    if (filters?.channel) {
      params.append("channel", filters.channel);
    }

    const url = `https://api.scope3.com/signal${params.toString() ? `?${params.toString()}` : ""}`;

    const response = await fetch(url, {
      headers: {
        Authorization: `Bearer ${apiKey}`,
        "User-Agent": "MCP-Server/1.0",
      },
      method: "GET",
    });

    if (!response.ok) {
      if (response.status === 401 || response.status === 403) {
        throw new Error("Authentication failed");
      }
      if (response.status >= 500) {
        throw new Error("External service temporarily unavailable");
      }
      throw new Error("Request failed");
    }

    return (await response.json()) as {
      signals: Array<{
        clusters: Array<{
          channel?: string;
          gdpr?: boolean;
          region: string;
        }>;
        createdAt: string;
        description: string;
        id: string;
        key: string;
        name: string;
        updatedAt?: string;
      }>;
      total: number;
    };
  }

  // List inventory options for a campaign
  async listInventoryOptions(
    apiKey: string,
    campaignId: string,
  ): Promise<InventoryOption[]> {
    const response = await fetch(this.graphqlUrl, {
      body: JSON.stringify({
        query: LIST_INVENTORY_OPTIONS_QUERY,
        variables: { campaignId },
      }),
      headers: {
        Authorization: `Bearer ${apiKey}`,
        "Content-Type": "application/json",
        "User-Agent": "MCP-Server/1.0",
      },
      method: "POST",
    });

    if (!response.ok) {
      if (response.status === 401 || response.status === 403) {
        throw new Error("Authentication failed");
      }
      if (response.status >= 500) {
        throw new Error("External service temporarily unavailable");
      }
      throw new Error("Request failed");
    }

    const result = (await response.json()) as GraphQLResponse<{
      inventoryOptions: InventoryOptionsData;
    }>;

    if (result.errors && result.errors.length > 0) {
      throw new Error("Invalid request parameters or query");
    }

    if (!result.data?.inventoryOptions) {
      throw new Error("No data received");
    }

    return result.data.inventoryOptions.inventoryOptions;
  }

  async listMeasurementSources(
    apiKey: string,
    brandAgentId: string,
  ): Promise<MeasurementSource[]> {
    const response = await fetch(this.graphqlUrl, {
      body: JSON.stringify({
        query: LIST_MEASUREMENT_SOURCES_QUERY,
        variables: { brandAgentId },
      }),
      headers: {
        Authorization: `Bearer ${apiKey}`,
        "Content-Type": "application/json",
        "User-Agent": "MCP-Server/1.0",
      },
      method: "POST",
    });

    if (!response.ok) {
      if (response.status === 401 || response.status === 403) {
        throw new Error("Authentication failed");
      }
      if (response.status >= 500) {
        throw new Error("External service temporarily unavailable");
      }
      throw new Error("Request failed");
    }

    const result =
      (await response.json()) as GraphQLResponse<MeasurementSourcesData>;

    if (result.errors && result.errors.length > 0) {
      throw new Error("Invalid request parameters or query");
    }

    if (!result.data?.measurementSources) {
      throw new Error("No data received");
    }

    return result.data.measurementSources;
  }

  async listSyntheticAudiences(
    apiKey: string,
    brandAgentId: string,
  ): Promise<SyntheticAudience[]> {
    const response = await fetch(this.graphqlUrl, {
      body: JSON.stringify({
        query: LIST_SYNTHETIC_AUDIENCES_QUERY,
        variables: { brandAgentId },
      }),
      headers: {
        Authorization: `Bearer ${apiKey}`,
        "Content-Type": "application/json",
        "User-Agent": "MCP-Server/1.0",
      },
      method: "POST",
    });

    if (!response.ok) {
      if (response.status === 401 || response.status === 403) {
        throw new Error("Authentication failed");
      }
      if (response.status >= 500) {
        throw new Error("External service temporarily unavailable");
      }
      throw new Error("Request failed");
    }

    const result =
      (await response.json()) as GraphQLResponse<SyntheticAudiencesData>;

    if (result.errors && result.errors.length > 0) {
      throw new Error("Invalid request parameters or query");
    }

    if (!result.data?.syntheticAudiences) {
      throw new Error("No data received");
    }

    return result.data.syntheticAudiences;
  }

  async listWebhookSubscriptions(
    apiKey: string,
    brandAgentId: string,
  ): Promise<WebhookSubscription[]> {
    const response = await fetch(this.graphqlUrl, {
      body: JSON.stringify({
        query: LIST_WEBHOOK_SUBSCRIPTIONS_QUERY,
        variables: { brandAgentId },
      }),
      headers: {
        Authorization: `Bearer ${apiKey}`,
        "Content-Type": "application/json",
        "User-Agent": "MCP-Server/1.0",
      },
      method: "POST",
    });

    const result = (await response.json()) as GraphQLResponse<{
      webhookSubscriptions: WebhookSubscription[];
    }>;

    if (result.errors) {
      throw new Error(`GraphQL errors: ${JSON.stringify(result.errors)}`);
    }

    return result.data?.webhookSubscriptions || [];
  }

  // Campaign methods
  async parseStrategyPrompt(
    apiKey: string,
    input: ParseStrategyPromptInput,
  ): Promise<ParsedStrategyDetails> {
    const response = await fetch(this.graphqlUrl, {
      body: JSON.stringify({
        query: PARSE_STRATEGY_PROMPT_QUERY,
        variables: input,
      }),
      headers: {
        Authorization: `Bearer ${apiKey}`,
        "Content-Type": "application/json",
        "User-Agent": "MCP-Server/1.0",
      },
      method: "POST",
    });

    if (!response.ok) {
      if (response.status === 401 || response.status === 403) {
        throw new Error("Authentication failed");
      }
      if (response.status >= 500) {
        throw new Error("External service temporarily unavailable");
      }
      throw new Error("Request failed");
    }

    const result =
      (await response.json()) as GraphQLResponse<ParseStrategyPromptData>;

    if (result.errors && result.errors.length > 0) {
      throw new Error("Invalid request parameters or query");
    }

    if (!result.data?.parseStrategyPrompt) {
      throw new Error("No data received");
    }

    return result.data.parseStrategyPrompt;
  }

  /**
   * Revise a creative based on publisher feedback
   */
  async reviseCreative(
    apiKey: string,
    params: CreativeRevisionInput,
  ): Promise<Creative> {
    console.log("[STUB] reviseCreative - applying revisions");
    console.log("Revision params:", params);

    // Mock revision result
    return {
      assemblyMethod: "pre_assembled",
      assetIds: params.revisions.assetIds || [],
      buyerAgentId: "ba_123",
      content: {
        ...params.revisions.content,
      },
      contentCategories: params.revisions.contentCategories,
      createdBy: "user@example.com",
      createdDate: new Date(Date.now() - 172800000).toISOString(),
      creativeId: params.creativeId,
      creativeName: "Summer Sale Banner (Revised)",
      customerId: 1,
      format: {
        formatId: "display_banner_728x90",
        type: "adcp",
      },
      lastModifiedBy: "user@example.com",

      lastModifiedDate: new Date().toISOString(),
      status: "pending_review",
      targetAudience: params.revisions.targetAudience,
      version: "1.1",
    };
  }

  /**
   * Sync creative to publishers for approval
   */
  async syncCreativeToPublishers(
    apiKey: string,
    params: {
      campaignId?: string;
      creativeId: string;
      preApproval?: boolean;
      publisherIds: string[];
    },
  ): Promise<PublisherSyncResult[]> {
    console.log("[STUB] syncCreativeToPublishers - syncing for approval");
    console.log("Params:", params);

    // Mock sync results
    return params.publisherIds.map((publisherId) => {
      // Simulate different scenarios
      const isStandardFormat = Math.random() > 0.3;
      const syncSuccess = Math.random() > 0.1;

      return {
        approvalStatus:
          syncSuccess && isStandardFormat ? "auto_approved" : "pending",
        creativeId: params.creativeId,
        error: syncSuccess
          ? undefined
          : "Publisher API temporarily unavailable",
        estimatedReviewTime: isStandardFormat ? "Instant" : "24 hours",
        publisherId,
        publisherName: `Publisher ${publisherId}`,
        syncedAt: new Date().toISOString(),
        syncStatus: syncSuccess ? "success" : "failed",
      };
    });
  }

  /**
   * Unassign creative from campaign
   */
  async unassignCreativeFromCampaign(
    apiKey: string,
    creativeId: string,
    campaignId: string,
  ): Promise<AssignmentResult> {
    console.log("[STUB] unassignCreativeFromCampaign");
    console.log("Unassignment:", { campaignId, creativeId });

    return {
      campaignId,
      creativeId,
      message: `[STUB] Creative ${creativeId} unassigned from campaign ${campaignId}`,
      success: true,
    };
  }

  async updateBrandAgent(
    apiKey: string,
    id: string,
    input: BrandAgentUpdateInput,
  ): Promise<BrandAgent> {
    const response = await fetch(this.graphqlUrl, {
      body: JSON.stringify({
        query: UPDATE_BRAND_AGENT_MUTATION,
        variables: { id, input },
      }),
      headers: {
        Authorization: `Bearer ${apiKey}`,
        "Content-Type": "application/json",
        "User-Agent": "MCP-Server/1.0",
      },
      method: "POST",
    });

    if (!response.ok) {
      if (response.status === 401 || response.status === 403) {
        throw new Error("Authentication failed");
      }
      if (response.status >= 500) {
        throw new Error("External service temporarily unavailable");
      }
      throw new Error("Request failed");
    }

    const result = (await response.json()) as GraphQLResponse<{
      updateBrandAgent: BrandAgent;
    }>;

    if (result.errors && result.errors.length > 0) {
      throw new Error("Invalid request parameters or query");
    }

    if (!result.data?.updateBrandAgent) {
      throw new Error("No data received");
    }

    return result.data.updateBrandAgent;
  }

  // ========================================
  // PMP (PRIVATE MARKETPLACE) METHODS
  // ========================================

  async updateBrandAgentCampaign(
    apiKey: string,
    id: string,
    input: BrandAgentCampaignUpdateInput,
  ): Promise<BrandAgentCampaign> {
    const response = await fetch(this.graphqlUrl, {
      body: JSON.stringify({
        query: UPDATE_BRAND_AGENT_CAMPAIGN_MUTATION,
        variables: { id, input },
      }),
      headers: {
        Authorization: `Bearer ${apiKey}`,
        "Content-Type": "application/json",
        "User-Agent": "MCP-Server/1.0",
      },
      method: "POST",
    });

    if (!response.ok) {
      if (response.status === 401 || response.status === 403) {
        throw new Error("Authentication failed");
      }
      if (response.status >= 500) {
        throw new Error("External service temporarily unavailable");
      }
      throw new Error("Request failed");
    }

    const result = (await response.json()) as GraphQLResponse<{
      updateBrandAgentCampaign: BrandAgentCampaign;
    }>;

    if (result.errors && result.errors.length > 0) {
      throw new Error("Invalid request parameters or query");
    }

    if (!result.data?.updateBrandAgentCampaign) {
      throw new Error("No data received");
    }

    return result.data.updateBrandAgentCampaign;
  }

  async updateBrandAgentCreative(
    apiKey: string,
    id: string,
    input: BrandAgentCreativeUpdateInput,
  ): Promise<BrandAgentCreative> {
    const response = await fetch(this.graphqlUrl, {
      body: JSON.stringify({
        query: UPDATE_BRAND_AGENT_CREATIVE_MUTATION,
        variables: { id, input },
      }),
      headers: {
        Authorization: `Bearer ${apiKey}`,
        "Content-Type": "application/json",
        "User-Agent": "MCP-Server/1.0",
      },
      method: "POST",
    });

    if (!response.ok) {
      if (response.status === 401 || response.status === 403) {
        throw new Error("Authentication failed");
      }
      if (response.status >= 500) {
        throw new Error("External service temporarily unavailable");
      }
      throw new Error("Request failed");
    }

    const result = (await response.json()) as GraphQLResponse<{
      updateBrandAgentCreative: BrandAgentCreative;
    }>;

    if (result.errors && result.errors.length > 0) {
      throw new Error("Invalid request parameters or query");
    }

    if (!result.data?.updateBrandAgentCreative) {
      throw new Error("No data received");
    }

    return result.data.updateBrandAgentCreative;
  }

  // Update Brand Agent PMP (stubbed until backend ready)
  async updateBrandAgentPMP(
    apiKey: string,
    id: string,
    input: PMPUpdateInput,
  ): Promise<PMP> {
    // STUB implementation - will use parse/update pattern
    console.log("[STUB] updateBrandAgentPMP", { id, input });

    const pmp: PMP = {
      brandAgentId: "ba_123", // Would be fetched from existing PMP
      createdAt: new Date(Date.now() - 86400000), // Yesterday
      dealIds: [
        {
          dealId: `GOOG_updated_${Date.now()}`,
          ssp: "Google Ad Manager",
          status: "active",
        },
        {
          dealId: `AMZN_updated_${Date.now()}`,
          ssp: "Amazon Publisher Services",
          status: "active",
        },
      ],
      id,
      name: input.name || "Updated PMP Campaign",
      prompt: input.prompt || "Updated PMP requirements",
      status: input.status || "active",
      summary:
        "PMP updated with new requirements. Deal IDs have been refreshed for optimal performance.",
      updatedAt: new Date(),
    };

    return pmp;
  }

  async updateBrandAgentStandards(
    apiKey: string,
    agentId: string,
    name: string,
    prompt: string,
  ): Promise<{
    createdAt: string;
    id: string;
    name: string;
    prompt: string;
    status: string;
  }> {
    const response = await fetch(this.graphqlUrl, {
      body: JSON.stringify({
        query: UPDATE_BRAND_AGENT_STANDARDS_MUTATION,
        variables: { agentId, name, prompt },
      }),
      headers: {
        Authorization: `Bearer ${apiKey}`,
        "Content-Type": "application/json",
        "User-Agent": "MCP-Server/1.0",
      },
      method: "POST",
    });

    if (!response.ok) {
      if (response.status === 401 || response.status === 403) {
        throw new Error("Authentication failed");
      }
      if (response.status >= 500) {
        throw new Error("External service temporarily unavailable");
      }
      throw new Error("Request failed");
    }

    const result = (await response.json()) as GraphQLResponse<{
      createAgentModel: {
        createdAt: string;
        id: string;
        name: string;
        prompt: string;
        status: string;
      };
    }>;

    if (result.errors && result.errors.length > 0) {
      throw new Error("Invalid request parameters or query");
    }

    if (!result.data?.createAgentModel) {
      throw new Error("No data received");
    }

    return result.data.createAgentModel;
  }

  // Removed parseCreativePrompt - AI generation handled by creative agents
  // Removed detectFileFormat - handled by REST upload layer

  // Custom Signal Definition Management Methods

  async updateBrandAgentSyntheticAudience(
    apiKey: string,
    previousModelId: string,
    name: string,
    prompt: string,
  ): Promise<{
    createdAt: string;
    id: string;
    name: string;
    prompt: string;
    status: string;
  }> {
    const response = await fetch(this.graphqlUrl, {
      body: JSON.stringify({
        query: UPDATE_BRAND_AGENT_SYNTHETIC_AUDIENCE_MUTATION,
        variables: { name, previousModelId, prompt },
      }),
      headers: {
        Authorization: `Bearer ${apiKey}`,
        "Content-Type": "application/json",
        "User-Agent": "MCP-Server/1.0",
      },
      method: "POST",
    });

    if (!response.ok) {
      if (response.status === 401 || response.status === 403) {
        throw new Error("Authentication failed");
      }
      if (response.status >= 500) {
        throw new Error("External service temporarily unavailable");
      }
      throw new Error("Request failed");
    }

    const result = (await response.json()) as GraphQLResponse<{
      updateBrandStory: {
        createdAt: string;
        id: string;
        name: string;
        prompt: string;
        status: string;
      };
    }>;

    if (result.errors && result.errors.length > 0) {
      throw new Error("Invalid request parameters or query");
    }

    if (!result.data?.updateBrandStory) {
      throw new Error("No data received");
    }

    return result.data.updateBrandStory;
  }

  /**
   * Update existing creative
   */
  async updateCreative(
    apiKey: string,
    input: UpdateCreativeInput,
  ): Promise<Creative> {
    try {
      // Use BigQuery to update the creative
      const updateData: Record<string, unknown> = {};
      
      if (input.updates.name) {
        updateData.name = input.updates.name;
      }
      
      if (input.updates.description !== undefined) {
        updateData.description = input.updates.description;
      }
      
      if (input.updates.content) {
        updateData.content = input.updates.content;
      }
      
      if (input.updates.status) {
        updateData.status = input.updates.status;
      }
      
      if (input.updates.targetAudience) {
        updateData.targetAudience = typeof input.updates.targetAudience === 'string' 
          ? { description: input.updates.targetAudience } 
          : input.updates.targetAudience;
      }
      
      if (input.updates.contentCategories) {
        updateData.contentCategories = input.updates.contentCategories;
      }
      
      updateData.lastModifiedBy = 'api_user';
      
      const updatedCreative = await this.campaignBQ.updateCreative(input.creativeId, updateData);
      return updatedCreative;
      
    } catch (error) {
      console.log('BigQuery updateCreative failed, falling back to mock:', error);
      
      // Fallback to mock response
      const mockCreative: Creative = {
        assemblyMethod: "pre_assembled",
        assetIds: input.updates.content?.assetIds || [],
        buyerAgentId: "ba_123",
        content: input.updates.content || {},
        createdBy: "api_user",
        createdDate: new Date(Date.now() - 86400000).toISOString(),
        creativeId: input.creativeId,
        creativeName: input.updates.name || "Updated Creative",
        customerId: await this.getCustomerId(apiKey),
        format: { formatId: "display_banner", type: "adcp" },
        lastModifiedBy: "api_user",
        lastModifiedDate: new Date().toISOString(),
        status: input.updates.status || "draft",
        version: "1.1.0",
      };
      
      return mockCreative;
    }
  }

  async updateCustomSignal(
    apiKey: string,
    signalId: string,
    input: {
      clusters?: Array<{
        channel?: string;
        gdpr?: boolean;
        region: string;
      }>;
      description?: string;
      name?: string;
    },
  ): Promise<{
    clusters: Array<{
      channel?: string;
      gdpr?: boolean;
      region: string;
    }>;
    createdAt: string;
    description: string;
    id: string;
    key: string;
    name: string;
    updatedAt: string;
  }> {
    const response = await fetch(`https://api.scope3.com/signal/${signalId}`, {
      body: JSON.stringify(input),
      headers: {
        Authorization: `Bearer ${apiKey}`,
        "Content-Type": "application/json",
        "User-Agent": "MCP-Server/1.0",
      },
      method: "PUT",
    });

    if (!response.ok) {
      if (response.status === 401 || response.status === 403) {
        throw new Error("Authentication failed");
      }
      if (response.status === 404) {
        throw new Error("Signal not found");
      }
      if (response.status >= 500) {
        throw new Error("External service temporarily unavailable");
      }
      throw new Error("Request failed");
    }

    return (await response.json()) as {
      clusters: Array<{
        channel?: string;
        gdpr?: boolean;
        region: string;
      }>;
      createdAt: string;
      description: string;
      id: string;
      key: string;
      name: string;
      updatedAt: string;
    };
  }

  // Update inventory option
  async updateInventoryOption(
    apiKey: string,
    optionId: string,
    input: InventoryOptionUpdateInput,
  ): Promise<InventoryOption> {
    const response = await fetch(this.graphqlUrl, {
      body: JSON.stringify({
        query: UPDATE_INVENTORY_OPTION_MUTATION,
        variables: { id: optionId, input },
      }),
      headers: {
        Authorization: `Bearer ${apiKey}`,
        "Content-Type": "application/json",
        "User-Agent": "MCP-Server/1.0",
      },
      method: "POST",
    });

    if (!response.ok) {
      if (response.status === 401 || response.status === 403) {
        throw new Error("Authentication failed");
      }
      if (response.status >= 500) {
        throw new Error("External service temporarily unavailable");
      }
      throw new Error("Request failed");
    }

    const result = (await response.json()) as GraphQLResponse<{
      updateInventoryOption: InventoryOption;
    }>;

    if (result.errors && result.errors.length > 0) {
      throw new Error("Invalid request parameters or query");
    }

    if (!result.data?.updateInventoryOption) {
      throw new Error("No data received");
    }

    return result.data.updateInventoryOption;
  }

  async updateOneStrategy(
    apiKey: string,
    input: UpdateStrategyInput,
  ): Promise<Strategy> {
    const variables = {
      brandStandardsAgentId: input.brandStandardsAgentId
        ? parseInt(input.brandStandardsAgentId)
        : null,
      brandStoryAgentIds: input.brandStoryAgentIds?.map((id) => parseInt(id)),
      channelCodes: input.channelCodes,
      countryCodes: input.countryCodes,
      name: input.name,
      prompt: input.prompt,
      strategyId: parseFloat(input.strategyId),
    };

    const response = await fetch(this.graphqlUrl, {
      body: JSON.stringify({
        query: UPDATE_ONE_STRATEGY_MUTATION,
        variables,
      }),
      headers: {
        Authorization: `Bearer ${apiKey}`,
        "Content-Type": "application/json",
        "User-Agent": "MCP-Server/1.0",
      },
      method: "POST",
    });

    if (!response.ok) {
      if (response.status === 401 || response.status === 403) {
        throw new Error("Authentication failed");
      }
      if (response.status >= 500) {
        throw new Error("External service temporarily unavailable");
      }
      throw new Error("Request failed");
    }

    const result = (await response.json()) as GraphQLResponse<{
      updateOneStrategy: Strategy;
    }>;

    if (result.errors && result.errors.length > 0) {
      throw new Error("Invalid request parameters or query");
    }

    if (!result.data?.updateOneStrategy) {
      throw new Error("No data received");
    }

    return result.data.updateOneStrategy;
  }
<<<<<<< HEAD

  // ============================================================================
  // HELPER METHODS FOR TYPE CONVERSIONS
  // ============================================================================

  /**
   * Map Creative format type to BrandAgentCreative type
   */
  private mapFormatToType(formatType: string): "html5" | "image" | "native" | "video" {
    switch (formatType) {
      case 'adcp':
        return 'image'; // Default for ADCP formats
      case 'creative_agent':
        return 'html5'; // AI-generated creatives are typically HTML5
      case 'publisher':
        return 'native'; // Publisher-specific formats are often native
      default:
        return 'image'; // Safe default
    }
  }

  /**
   * Extract URL from creative content
   */
  private extractUrlFromContent(content: Record<string, any>): string {
    // Try to find a URL in the content
    return content?.productUrl || 
           content?.landingUrl || 
           content?.clickUrl ||
           'https://example.com'; // Fallback URL
  }

  /**
   * Extract CTA text from creative content
   */
  private extractCTAFromContent(content: Record<string, any>): string | undefined {
    // Try to extract CTA from HTML snippet or return undefined
    const html = content?.htmlSnippet;
    if (html && typeof html === 'string') {
      const ctaMatch = html.match(/<button[^>]*>(.*?)<\/button>/i) || 
                       html.match(/>(Shop|Buy|Learn More|Download|Sign Up|Get Started)[^<]*</i);
      return ctaMatch?.[1];
    }
    return undefined;
  }

  // Removed parseCreativePrompt - AI generation handled by creative agents
  // Removed detectFileFormat - handled by REST upload layer
=======
>>>>>>> 99ea8e21
}<|MERGE_RESOLUTION|>--- conflicted
+++ resolved
@@ -3287,7 +3287,6 @@
 
     return result.data.updateOneStrategy;
   }
-<<<<<<< HEAD
 
   // ============================================================================
   // HELPER METHODS FOR TYPE CONVERSIONS
@@ -3336,6 +3335,4 @@
 
   // Removed parseCreativePrompt - AI generation handled by creative agents
   // Removed detectFileFormat - handled by REST upload layer
-=======
->>>>>>> 99ea8e21
 }