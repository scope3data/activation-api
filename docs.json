--- conflicted
+++ resolved
@@ -81,8 +81,11 @@
         "groups": [
           {
             "group": "Publisher Integration",
-<<<<<<< HEAD
-            "pages": ["mintlify/partners/publisher-prebid-setup"]
+            "pages": [
+              "mintlify/partners/publisher-setup",
+              "mintlify/partners/sales-agents",
+              "mintlify/partners/axe-integration"
+            ]
           },
           {
             "group": "Signals Management", 
@@ -91,12 +94,6 @@
               "mintlify/partners/authentication",
               "mintlify/partners/segment-management",
               "mintlify/partners/data-attachment"
-=======
-            "pages": [
-              "mintlify/partners/publisher-setup",
-              "mintlify/partners/sales-agents",
-              "mintlify/partners/axe-integration"
->>>>>>> 423d9caf
             ]
           }
         ]
