--- conflicted
+++ resolved
@@ -3,29 +3,19 @@
   "version": "1.0.0",
   "main": "dist/index.js",
   "scripts": {
-<<<<<<< HEAD
     "build": "npm run generate:openapi && tsc",
-    "start": "tsx src/server.ts",
-=======
-    "build": "tsc",
     "start": "node dist/server.js",
->>>>>>> 2b93146f
     "dev": "fastmcp dev src/server.ts",
     "lint": "prettier --check . && eslint . && tsc --noEmit && npm run validate:openapi",
     "test": "vitest run",
     "format": "prettier --write . && eslint --fix .",
-<<<<<<< HEAD
     "generate:openapi": "tsx scripts/generate-openapi.ts",
     "validate:openapi": "node scripts/validate-openapi.js",
     "docs:dev": "cd mintlify && mintlify dev",
     "docs:build": "cd mintlify && mintlify build",
     "prebuild": "npm run generate:openapi",
-    "prepare": "husky"
-=======
-    "validate-openapi": "node scripts/validate-openapi.js",
     "prepare": "husky",
     "postinstall": "npm run build"
->>>>>>> 2b93146f
   },
   "keywords": [
     "mcp",
