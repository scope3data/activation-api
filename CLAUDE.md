--- conflicted
+++ resolved
@@ -200,16 +200,12 @@
 ```
 BrandAgent (Advertiser/Account)
   ├── Campaigns (multiple, owned by brand agent)
-<<<<<<< HEAD
   │   ├── Delivery Summary (real-time pacing, health scores)
   │   ├── Notification Thresholds (automated alerts)
   │   └── Tactics (signal/story components)
-  ├── Creatives (multiple, shared across campaigns)
-=======
   ├── Creative Library (AdCP-aligned creative workflows)
   │   ├── Creatives (contain multiple assets)
   │   └── Assets (images, videos, text, audio, etc.)
->>>>>>> 045ecef9
   ├── Standards (brand safety configuration)
   ├── SyntheticAudiences (multiple, shared across campaigns)
   ├── MeasurementSources (tracking integrations)
@@ -220,13 +216,58 @@
 
 - **Advertiser-Centric**: Brand agents act as advertiser accounts that own all resources
 - **Resource Sharing**: Creatives and audiences can be reused across campaigns within the same brand agent
-<<<<<<< HEAD
 - **Create/Update Pattern**: Creative assignment follows consistent patterns (no separate assignment tools)
+- **MCP + REST Architecture**: MCP handles orchestration, REST handles file uploads and bulk data
+- **Format-Driven**: Creative formats from AdCP, publishers, and creative agents determine assembly methods
+- **Content Source Flexibility**: Supports ad server tags, asset references, product URLs, and creative agents
+- **Human-Readable APIs**: All field names are verbose and descriptive for optimal LLM usage
+- **Real-World Workflows**: Third-party ad tags, trafficking sheets, asset libraries, creative agents
+- **Enterprise Scale**: Reference-based asset management for millions of assets
 - **Dual-Mode Reporting**: Casual user summaries with natural language + enterprise data exports
 - **Real-time Integration**: Webhook notifications and integrated delivery summaries
 - **Signal/Story Analytics**: First-class support for tactic component analysis
 - **RL-Ready Events**: Generic event model with reinforcement learning rewards
 - **Natural Language**: All tools work conversationally with Claude
+
+## 🏗️ MCP Orchestration + REST Upload Architecture
+
+**For Developers**: This platform uses a **two-layer architecture** that separates concerns for optimal performance and developer experience:
+
+### **MCP Layer (Orchestration & Control)**
+
+- **Purpose**: Workflow orchestration via natural language tool calls
+- **Handles**: Creative format specification, content references, campaign assignments
+- **Examples**: `creative/create`, `assets/add`, `list_creative_formats`
+- **Data Types**: Metadata, references, configuration, orchestration commands
+- **Performance**: Optimized for fast API calls and natural language processing
+
+### **REST Layer (Data & File Operations)**
+
+- **Purpose**: File uploads, bulk operations, and data storage
+- **Handles**: Actual file uploads, presigned URLs, bulk asset imports
+- **Examples**: `POST /api/assets/upload`, `GET /api/assets/upload-url`
+- **Data Types**: Binary files, large datasets, bulk operations
+- **Performance**: Optimized for file transfer and data processing
+
+### **Why This Separation Matters**
+
+```typescript
+// ❌ Wrong: Uploading files via MCP
+"Upload this 50MB video file via creative/upload_asset"
+// Problems: Timeouts, base64 bloat, poor performance
+
+// ✅ Right: MCP orchestration + REST uploads
+1. REST: POST /api/assets/upload → returns uploadId
+2. MCP: "Add asset with uploadId upload_789"
+3. MCP: "Create creative using asset asset_123"
+```
+
+**Benefits:**
+
+- ⚡ **Performance**: No file transfer bottlenecks in MCP layer
+- 🎯 **Separation**: MCP focuses on orchestration, REST on data
+- 🏗️ **Scalability**: Handle enterprise file volumes efficiently
+- 🔧 **Flexibility**: Support presigned URLs, CDN integration, bulk operations
 
 ---
 
@@ -518,119 +559,8 @@
 **🔧 System Tools** (4 tools): Authentication, agents, legacy support
 
 ---
-=======
-- **MCP + REST Architecture**: MCP handles orchestration, REST handles file uploads and bulk data
-- **Format-Driven**: Creative formats from AdCP, publishers, and creative agents determine assembly methods
-- **Content Source Flexibility**: Supports ad server tags, asset references, product URLs, and creative agents
-- **Human-Readable APIs**: All field names are verbose and descriptive for optimal LLM usage
-- **Real-World Workflows**: Third-party ad tags, trafficking sheets, asset libraries, creative agents
-- **Enterprise Scale**: Reference-based asset management for millions of assets
-- **Natural Language**: All tools work conversationally with Claude
-
-## 🏗️ MCP Orchestration + REST Upload Architecture
-
-**For Developers**: This platform uses a **two-layer architecture** that separates concerns for optimal performance and developer experience:
-
-### **MCP Layer (Orchestration & Control)**
-
-- **Purpose**: Workflow orchestration via natural language tool calls
-- **Handles**: Creative format specification, content references, campaign assignments
-- **Examples**: `creative/create`, `assets/add`, `list_creative_formats`
-- **Data Types**: Metadata, references, configuration, orchestration commands
-- **Performance**: Optimized for fast API calls and natural language processing
-
-### **REST Layer (Data & File Operations)**
-
-- **Purpose**: File uploads, bulk operations, and data storage
-- **Handles**: Actual file uploads, presigned URLs, bulk asset imports
-- **Examples**: `POST /api/assets/upload`, `GET /api/assets/upload-url`
-- **Data Types**: Binary files, large datasets, bulk operations
-- **Performance**: Optimized for file transfer and data processing
-
-### **Why This Separation Matters**
-
-```typescript
-// ❌ Wrong: Uploading files via MCP
-"Upload this 50MB video file via creative/upload_asset"
-// Problems: Timeouts, base64 bloat, poor performance
-
-// ✅ Right: MCP orchestration + REST uploads
-1. REST: POST /api/assets/upload → returns uploadId
-2. MCP: "Add asset with uploadId upload_789"
-3. MCP: "Create creative using asset asset_123"
-```
-
-**Benefits:**
-
-- ⚡ **Performance**: No file transfer bottlenecks in MCP layer
-- 🎯 **Separation**: MCP focuses on orchestration, REST on data
-- 🏗️ **Scalability**: Handle enterprise file volumes efficiently
-- 🔧 **Flexibility**: Support presigned URLs, CDN integration, bulk operations
->>>>>>> 045ecef9
 
 ## Available Tools
-
-**🏗️ The Three-Pillar Integration Order:**
-
-**1. 🏢 Brand Agent Foundation** (5 tools) - _Start here_
-
-- Create advertiser accounts and organizational structure
-- **Complexity**: ⭐⭐ Simple | **Priority**: Required first
-
-**2. 🎨 Creative Engine** (6 tools)
-
-- **Important integration** for campaign success
-- **Architecture**: MCP orchestration + REST uploads (proper separation)
-- **Complexity**: ⭐⭐⭐⭐ Advanced | **Priority**: Recommended before campaigns
-- **Impact**: Campaign performance heavily depends on this module
-- **Real Workflows**: Third-party ad tags, asset references, format specifications
-
-**3. 🎯 Campaign Execution** (3 tools) - _Deploy last_
-
-- Launch campaigns with INTELLIGENT_PMPS optimization
-- **Complexity**: ⭐⭐⭐ Standard | **Priority**: Final integration step
-- **Dependencies**: Requires both brand agents AND creatives
-
-**4. 🔧 Advanced Features** (6 tools) - _Optional extensions_
-
-- Brand safety, audiences, measurement (extensible stubs)
-
-### 🎨 Creatives - The Performance Engine
-
-<Info>
-**Developer Note**: This is an important integration in the platform. Proper creative setup improves campaign outcomes.
-</Info>
-
-**Why This Module Matters:**
-
-- 📉 **Campaign Performance**: Success heavily depends on creative quality
-- 💰 **Business Impact**: Proper creatives deliver substantial ROI improvements
-- 🚀 **Developer Productivity**: AI-powered tools dramatically reduce creative work
-- 🏢 **Enterprise Scale**: One creative library serves thousands of campaigns
-
-#### 📦 **Core Creative Tools**
-
-**Asset Management Foundation:**
-
-- `creative/create` - **PRIMARY TOOL** - Create multi-asset creatives (images, video, text, audio)
-- `creative/list` - Browse creative libraries with campaign assignments (optimized for performance)
-- `creative/upload_asset` - Build reusable asset libraries for brand consistency
-
-**Campaign Integration Layer:**
-
-- `creative/assign` / `creative/unassign` - Direct creative-campaign relationship management
-- `campaign/attach_creative` - Campaign-first creative attachment with inline creation
-- `campaign/list_creatives` - Performance analytics and optimization insights
-
-#### 📈 **Integration ROI Guarantee**
-
-Proper creative integration **provides**:
-
-- ✅ **Dramatic reduction** in creative production costs
-- ✅ **Substantial improvement** in campaign performance
-- ✅ **Major reduction** in manual creative workflow time
-- ✅ **Zero creative bottlenecks** in campaign launches
-- ✅ **Automatic brand compliance** across all creative assets
 
 ### Brand Agent Management (5 tools)
 
@@ -726,358 +656,41 @@
 - `brandAgentId` (string, required): Brand agent ID
 - `status` (string, optional): Filter by campaign status
 
-### Creatives (10 tools) - AdCP-Aligned with Publisher Approval ⭐
-
-**🎨 Comprehensive creatives with publisher approval workflow!**
-
-Following AdCP Creative/Asset hierarchy with full publisher approval lifecycle. Handles asset validation, publisher sync, approval tracking, and revision management.
-
-**📖 [Complete Creative Guide →](docs/creative-management-guide.md)**
-
-**Quick Start**:
-
-```
-👤 "Create a creative called 'Summer Sale' for buyer agent ba_123 with a banner and headline"
-🤖 Uses creative/create → Creates creative with multiple assets ready for campaigns
-```
-
-#### 9. creative/create
-
-Creates a new creative with assets following the AdCP structure where a creative contains multiple assets.
-
-**Parameters:**
-
-- `buyerAgentId` (string, required): The buyer agent that will own this creative
-- `creativeName` (string, required): Human-readable name for the creative
-- `creativeDescription` (string, optional): Description of the creative's purpose
-- `prompt` (string, optional): Natural language description to auto-generate creative
-- `assets` (array, optional): Assets that compose the creative:
-  - `assetName` (string): Name for this asset
-  - `assetType` (enum): 'image', 'video', 'text', 'audio', 'html', 'native_component'
-  - `fileUrl` (string, optional): URL to the asset file
-  - `textContent` (object, optional): For text/native assets
-    - `headline`, `bodyText`, `callToAction`, `sponsoredByText`
-  - `widthPixels`, `heightPixels`, `durationSeconds` (numbers, optional)
-- `advertiserDomains` (array, required): Domains where users will be sent
-- `contentCategories` (array, optional): IAB content categories
-- `targetAudience` (string, optional): Natural language audience description
-- `assignToCampaignIds` (array, optional): Campaign IDs to immediately assign to
+### Creative Management (3 tools)
+
+#### 9. create_creative
+
+Creates a creative asset owned by a brand agent, usable across multiple campaigns.
+
+**Parameters:**
+
+- `brandAgentId` (string, required): Owning brand agent
+- `name` (string, required): Creative name
+- `type` (enum, required): 'image', 'video', 'native', or 'html5'
+- `url` (string, required): Creative asset URL
+- `headline`, `body`, `cta` (string, optional): Creative text elements
 
 **Usage Examples:**
 
-- User: "Create a creative called 'Summer Sale 2024' for buyer agent ba_123 with a video and text assets"
-- User: "Make a native ad creative with headline 'Best Deals' and CTA 'Shop Now' for Nike"
-
-#### 10. creative/list
-
-Lists all creatives for a buyer agent with their assets and campaign assignments.
-
-**Parameters:**
-
-- `buyerAgentId` (string, required): The buyer agent to list creatives for
-- `filter` (object, optional): Optional filters:
-  - `status`: 'draft', 'pending_review', 'active', 'paused', 'archived'
-  - `hasAssetType`: Filter creatives that have this asset type
-  - `campaignId`: Filter by campaign assignment
-  - `searchTerm`: Search in creative names and descriptions
-  - `unassigned`: Only show creatives not assigned to campaigns
-- `includeAssets` (boolean, default true): Include asset details
-- `includeCampaigns` (boolean, default true): Include campaign assignments
-- `limit`, `offset` (numbers): Pagination controls
-
-**Usage Examples:**
-
-- User: "List all creatives for buyer agent ba_123"
-- User: "Show me unassigned video creatives for Nike"
-
-#### 11. creative/upload_asset
-
-Uploads an individual asset that can be used in creatives.
-
-**Parameters:**
-
-- `buyerAgentId` (string, required): The buyer agent that will own this asset
-- `assetName` (string, required): Human-readable name for the asset
-- `assetType` (enum, required): 'image', 'video', 'text', 'audio', 'html', 'native_component'
-- `fileUrl` (string, optional): URL to the asset file
-- `fileContent` (string, optional): Base64 encoded file content
-- `textContent` (object, optional): For text/native assets
-- `widthPixels`, `heightPixels`, `durationSeconds` (numbers, optional)
-- `tags` (array, optional): Tags for organizing
-- `metadata` (object, optional): Custom metadata
-
-**Usage Examples:**
-
-- User: "Upload a logo image for buyer agent ba_123"
-- User: "Add headline text 'Best Deals Ever' as a text asset"
-
-#### 12. creative/assign
-
-Assigns a creative to a campaign (both must belong to same buyer agent).
-
-**Parameters:**
-
-- `creativeId` (string, required): ID of the creative to assign
-- `campaignId` (string, required): ID of the campaign to assign to
-- `buyerAgentId` (string, required): The buyer agent that owns both
-
-**Usage Examples:**
-
-- User: "Assign creative cr_456 to campaign camp_789 for buyer agent ba_123"
-
-#### 13. creative/unassign
-
-Removes a creative assignment from a campaign.
-
-**Parameters:**
-
-- `creativeId` (string, required): ID of the creative to unassign
-- `campaignId` (string, required): ID of the campaign to remove from
-
-**Usage Examples:**
-
-- User: "Remove creative cr_456 from campaign camp_789"
-
-#### 14. creative/sync_publishers
-
-Syncs a creative to one or more publishers for approval. Can be used for pre-approval before campaigns or when inventory is selected.
-
-**Parameters:**
-
-- `creativeId` (string, required): Creative to sync
-- `publisherIds` (array, required): Publishers to sync to
-- `campaignId` (string, optional): Campaign context if syncing for specific campaign
-- `preApproval` (boolean, optional): Request pre-approval before campaign launch
-
-**Usage Examples:**
-
-- User: "Get my banner creative pre-approved by Google and Amazon"
-- User: "Sync creative cr_456 to all publishers for campaign camp_789"
-
-#### 15. creative/approval_status
-
-Check the approval status of a creative across all publishers or a specific publisher. Shows asset validation errors and publisher feedback.
-
-**Parameters:**
-
-- `creativeId` (string, required): Creative to check
-- `publisherId` (string, optional): Filter to specific publisher
-
-**Usage Examples:**
-
-- User: "Check approval status for creative cr_456"
-- User: "Has Amazon approved my creative?"
-
-#### 16. creative/revise
-
-Revise a creative that was rejected or had changes requested by a publisher. Automatically re-syncs for approval after revision.
-
-**Parameters:**
-
-- `creativeId` (string, required): Creative to revise
-- `publisherId` (string, required): Publisher that requested changes
-- `revisions` (object, required): Specific changes to make
-- `revisionNotes` (string, optional): Explanation of changes
-- `autoResync` (boolean, optional): Auto re-sync after revision (default: true)
-
-**Usage Examples:**
-
-- User: "Update creative cr_456 to address Google's feedback about content categories"
-- User: "Fix the rejected creative for Amazon by updating the asset"
-
-#### 17. campaign/attach_creative
-
-Campaign-centric approach to attach creatives with option to create new ones inline.
-
-**Parameters:**
-
-- `campaignId` (string, required): Campaign to attach creatives to
-- `buyerAgentId` (string, required): Buyer agent ID
-- `creativeIds` (array, optional): Existing creative IDs to attach
-- `newCreatives` (array, optional): New creatives to create and attach
-- `prompt` (string, optional): Natural language description of creatives to create
-
-**Usage Examples:**
-
-- User: "Attach creatives cr_123 and cr_456 to campaign camp_789"
-- User: "Create a new banner creative and attach it to my summer campaign"
-
-#### 18. campaign/list_creatives
-
-Lists all creatives assigned to a specific campaign with performance data.
-
-**Parameters:**
-
-- `campaignId` (string, required): Campaign to list creatives for
-- `includePerformance` (boolean, default true): Include performance metrics
-- `includeAssets` (boolean, default true): Include asset details
-
-**Usage Examples:**
-
-- User: "Show me all creatives for campaign camp_789"
-- User: "What creatives are running in my summer sale campaign?"
-
-## 🎨 Creatives - Core Workflows
-
-**Creatives are the engine that powers high-performing campaigns.** This module handles the complete creative lifecycle from asset creation to performance optimization.
-
-### Creative Lifecycle & Publisher Approval
-
-**The Creative Journey from Creation to Campaign:**
-
-```
-1. Create on Scope3 → 2. Validate Assets → 3. Sync to Publishers → 4. Get Approval → 5. Deploy to Campaigns
-```
-
-**Key Workflow Points:**
-
-- **Creation**: Creatives are created on Scope3 but NOT automatically synced to publishers
-- **Asset Validation**: System validates all assets can be downloaded and match requirements
-- **Publisher Sync**: When campaign selects inventory OR via pre-approval request
-- **Approval Process**: Publishers may auto-approve standard formats or require manual review
-- **Rejection Handling**: Revise and re-sync based on publisher feedback
-- **Campaign Deployment**: Only approved creatives can run on publisher inventory
-
-### Why Start with Creatives?
-
-**Creative quality is the primary driver of campaign performance.** Before launching campaigns, you need:
-
-- ✅ **Reusable Asset Library**: Upload logos, fonts, brand guidelines once, use everywhere
-- ✅ **Multi-Format Creatives**: Generate display, video, native, and audio creatives from the same assets
-- ✅ **Publisher Pre-Approval**: Get creatives approved before campaign launch
-- ✅ **Error Recovery**: Handle asset failures and publisher rejections gracefully
-
-### 🛠️ **Developer Implementation Workflows**
-
-<Tip>
-**Integration Strategy**: Creative management integrates seamlessly with **natural language commands**. Your users can create and manage creatives conversationally, while your backend handles the technical complexity automatically.
-</Tip>
-
-#### **Critical Integration Pattern #1: Brand Agent → Creative → Campaign**
-
-This is the **REQUIRED** implementation order for successful campaign deployment:
-
-**Step 1: Foundation Setup** ✅
-
-```typescript
-// 1. Create brand agent (foundation)
-"Create a brand agent for Nike"
-→ create_brand_agent → returns ba_123
-```
-
-**Step 2: Creative Integration**
-
-```typescript
-// 2. Build creative library (important for campaign success)
-"Create a creative called 'Summer Sale' for buyer agent ba_123 with banner and headline"
-→ creative/create → Creates creative cr_456 with multiple assets
-
-// 3. Upload reusable assets for brand consistency
-"Upload Nike logo for buyer agent ba_123"
-→ creative/upload_asset → Creates reusable brand asset
-```
-
-**Step 3: Campaign Deployment** 🚀
-
-```typescript
-// 4. Create campaign with creative integration
-"Create $50K campaign for ba_123 using creative cr_456"
-→ create_campaign → Campaign with creative ready to launch
-
-// 5. Monitor creative performance
-"Show campaign creative performance"
-→ campaign/list_creatives → ROI optimization insights
-```
-
-<Tip>
-**Recommendation**: Setting up creatives before campaigns provides better workflow organization and reduces manual asset management overhead.
-</Tip>
-
-#### **Production-Ready Natural Language Examples**
-
-**For Developer Integration Testing:**
-
-```bash
-# Creative Library Management
-"Create a video creative for our coffee brand targeting millennials"
-→ creative/create (multi-asset creative with AI optimization)
-
-"Upload Nike logo and use it across all banner creatives"
-→ creative/upload_asset + creative/create (reusable brand assets)
-
-"Show me all video creatives not assigned to campaigns"
-→ creative/list with filters (inventory management)
-
-# Campaign-Creative Integration
-"Attach three high-performing banner creatives to campaign camp_456"
-→ campaign/attach_creative (bulk assignment)
-
-"Which creative is driving the highest ROI in our holiday campaign?"
-→ campaign/list_creatives with performance analytics
-
-# AI-Powered Creative Generation
-"Generate 5 banner variants for our coffee brand targeting busy professionals"
-→ creative/create with AI generation (next-generation workflow)
-```
-
-#### **Enterprise Deployment Strategies for Developers**
-
-**🏢 Enterprise Creative-First Integration** (Recommended for Large Teams)
-
-```typescript
-// Implementation Pattern for Enterprise Clients
-1. Brand Agent Setup → create_brand_agent()
-2. Asset Library Foundation → creative/upload_asset() (logos, templates)
-3. Creative Template Creation → creative/create() (reusable frameworks)
-4. Multi-Campaign Deployment → creative/assign() (scale proven assets)
-5. Performance Optimization → campaign/list_creatives() (data-driven decisions)
-```
-
-- ✅ **Technical Benefits**: Centralized asset management, API call optimization
-- ✅ **Business ROI**: Dramatic reduction in creative production costs
-- ✅ **Developer Impact**: Single creative library serves unlimited campaigns
-
-**🚀 Campaign-First Integration** (Recommended for Agile Teams)
-
-```typescript
-// Implementation Pattern for Fast-Moving Teams
-1. Brand Agent Setup → create_brand_agent()
-2. Campaign-Specific Creation → campaign/attach_creative() with newCreatives
-3. Rapid A/B Testing → creative/create() (multiple variants)
-4. Performance-Based Scaling → creative/assign() (promote winners)
-5. Cross-Campaign Reuse → creative/list() (identify top performers)
-```
-
-- ✅ **Technical Benefits**: Faster time-to-market, campaign-specific optimization
-- ✅ **Business ROI**: Substantial improvement in campaign performance
-- ✅ **Developer Impact**: Streamlined workflow for rapid iteration
-
-**🤖 AI-First Integration** (Next-Generation Implementation)
-
-```typescript
-// Implementation Pattern for AI-Powered Teams
-1. Brand Agent + AI Setup → create_brand_agent() + creative agents
-2. Natural Language Creation → creative/create(prompt: "video for millennials")
-3. Automated Testing → AI generates and optimizes variants automatically
-4. Dynamic Personalization → Real-time creative adaptation
-5. Performance AI → Predictive creative optimization
-```
-
-- ✅ **Technical Benefits**: Zero manual creative work, predictive optimization
-- ✅ **Business ROI**: Major reduction in creative workflow overhead
-- ✅ **Developer Impact**: Natural language API, automated creative workflows
-
-### 📖 Complete Creative Documentation
-
-**Master creatives with our comprehensive guides:**
-
-**🚀 [Creative Overview](mintlify/creative/overview)** - Complete module guide  
-**⚡ [5-Minute Quick Start](mintlify/creative/quickstart)** - Create your first creative now  
-**🤖 [Creative Agents Integration](mintlify/creative/agents)** - AI-powered creative generation  
-**📋 [Enterprise Best Practices](mintlify/creative/best-practices)** - Scale creative operations  
-**🔄 [Platform Migration](mintlify/migration/creative-management)** - Migrate from other platforms
-
-**💡 Pro Tip**: Start with the Quick Start guide to create your first creative in 5 minutes, then explore the Overview for comprehensive creative strategies.
+- User: "Add a video creative to brand agent ba_123 called 'Summer Sale'"
+- User: "Create a native ad creative with headline and CTA text"
+
+#### 10. update_creative
+
+Updates creative asset details. Changes affect all campaigns using this creative.
+
+**Parameters:**
+
+- `creativeId` (string, required): Creative to update
+- `name`, `type`, `url`, `headline`, `body`, `cta` (optional): Fields to update
+
+#### 11. list_creatives
+
+Lists all creatives owned by a brand agent.
+
+**Parameters:**
+
+- `brandAgentId` (string, required): Brand agent ID
 
 ### Brand Standards (2 tools) - Brand Safety
 
@@ -1261,7 +874,7 @@
 
 ## Workflow Examples
 
-### Setting up a Brand Agent with Creatives
+### Setting up a Brand Agent
 
 ```
 1. User: "Create a brand agent called Nike"
@@ -1270,49 +883,27 @@
 2. User: "Set brand safety rules to block competitor sites"
    → set_brand_standards configures domain blocklist
 
-3. User: "Create a summer sale creative with video and text assets for Nike"
-   → creative/create with assets=[{video}, {text}] creates creative cr_456
+3. User: "Add a video creative for summer sale"
+   → create_creative creates cr_456
 
 4. User: "Create tech enthusiasts audience"
    → create_audience creates aud_789
 
-5. User: "Create $50K campaign targeting tech users"
-   → create_campaign creates camp_123
-
-6. User: "Attach the summer sale creative to the tech campaign"
-   → creative/assign links cr_456 to camp_123
-```
-
-### AdCP-Aligned Creative Workflows
-
-```
-1. User: "List all creatives for Nike brand agent"
-   → creative/list shows creatives with assets and campaign assignments
-
-2. User: "Upload a new logo asset for Nike"
-   → creative/upload_asset uploads asset_789
-
-3. User: "Create a banner creative using the new logo"
-   → creative/create with assets=[asset_789] creates cr_999
-
-4. User: "Show me all creatives assigned to my summer campaign"
-   → campaign/list_creatives shows campaign-specific creative performance
-
-5. User: "Create and attach a new video creative to campaign camp_123"
-   → campaign/attach_creative with newCreatives=[{video_creative}]
+5. User: "Create $50K campaign targeting tech users with summer creative"
+   → create_campaign with brandAgentId=ba_123, creativeIds=[cr_456], audienceIds=[aud_789]
 ```
 
 ### Managing Campaigns
 
 ```
 1. User: "List all campaigns for Nike brand agent"
-   → list_campaigns shows campaign status and creative assignments
+   → list_campaigns shows campaign status and assignments
 
 2. User: "Update campaign to use different creatives"
-   → campaign/attach_creative with new creativeIds (replaces existing)
+   → update_campaign with new creativeIds (replaces existing)
 
 3. User: "Show me all creatives available for Nike"
-   → creative/list shows all buyer agent creatives with campaign assignments
+   → list_creatives shows all brand agent assets
 ```
 
 ### Reporting and Analytics
@@ -1385,14 +976,9 @@
 
 - **Encapsulated Workflows**: Single tool calls handle complex multi-step processes
 - **Natural Language Processing**: Convert campaign descriptions into technical targeting profiles
-- **AdCP Creative Workflows**: Full Creative/Asset hierarchy with pass-through to AdCP publishers
-- **Creative Agents Integration**: Ready for AI-powered creative generation via AdCP creative agents (manifest + code modes)
-- **Human-Readable APIs**: Verbose field names optimized for LLM comprehension
-- **Optimized Response Design**: Creative lists include campaign assignments to reduce API calls
 - **INTELLIGENT_PMPS Strategy**: Uses Scope3's intelligent programmatic private marketplace strategy
 - **Human-Readable Responses**: Returns text summaries instead of raw technical data
 - **Error Handling**: Provides clear error messages for authentication and API issues
-- **Dual Creative APIs**: Both creative-centric and campaign-centric creative workflows
 
 ## Development
 
@@ -1524,7 +1110,7 @@
 - **Advanced Brand Standards**: Real-time brand safety monitoring, custom rule engines
 - **Smart Synthetic Audiences**: AI-powered audience creation, behavioral targeting, lookalike modeling
 - **Comprehensive Measurement**: Real-time attribution, cross-channel analytics, MMM integration
-- **Enhanced Creative Workflows**: A/B testing, performance optimization, format variants
+- **Enhanced Creative Management**: A/B testing, performance optimization, format variants
 
 This implementation successfully transforms the Scope3 API from a campaign-focused tool into a **complete advertiser platform with industry-leading reporting** that rivals enterprise solutions like TTD and DV360, while providing innovative dual-mode access for both casual users and enterprise systems through natural language interactions and structured data exports.
 
