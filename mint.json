--- conflicted
+++ resolved
@@ -51,9 +51,15 @@
       ]
     },
     {
-<<<<<<< HEAD
       "group": "Integration Guides",
-=======
+      "pages": [
+        "guides/casual-users",
+        "guides/enterprise-developers",
+        "guides/power-users",
+        "guides/workflow-examples"
+      ]
+    },
+    {
       "group": "🎨 Creatives",
       "pages": [
         "mintlify/creative/quickstart",
@@ -63,22 +69,8 @@
       ]
     },
     {
-      "group": "MCP Integration",
-      "pages": ["mintlify/mcp/overview", "mintlify/mcp/setup"]
-    },
-    {
-      "group": "Platform Migration",
->>>>>>> 045ecef9
-      "pages": [
-        "guides/casual-users",
-        "guides/enterprise-developers",
-        "guides/power-users",
-        "guides/workflow-examples"
-      ]
-    },
-    {
       "group": "MCP & Claude Integration",
-      "pages": ["mcp/claude-desktop", "mcp/conversational-examples"]
+      "pages": ["mcp/claude-desktop", "mcp/conversational-examples", "mintlify/mcp/overview", "mintlify/mcp/setup"]
     },
     {
       "group": "Webhooks",
